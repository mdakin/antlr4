<project xmlns="http://maven.apache.org/POM/4.0.0" xmlns:xsi="http://www.w3.org/2001/XMLSchema-instance" xsi:schemaLocation="http://maven.apache.org/POM/4.0.0 http://maven.apache.org/maven-v4_0_0.xsd">

    <parent>
        <groupId>org.sonatype.oss</groupId>
        <artifactId>oss-parent</artifactId>
        <version>7</version>
    </parent>

    <modelVersion>4.0.0</modelVersion>
    <groupId>com.tunnelvisionlabs</groupId>
    <artifactId>antlr4-master</artifactId>
<<<<<<< HEAD
    <version>4.2.2</version>
=======
    <version>4.2.3-SNAPSHOT</version>
>>>>>>> 747fb0ba
    <packaging>pom</packaging>

    <name>ANTLR 4</name>
    <description>ANTLR 4 Master Build POM</description>
    <url>http://www.antlr.org</url>
    <inceptionYear>1992</inceptionYear>
    <organization>
        <name>ANTLR</name>
        <url>http://www.antlr.org</url>
    </organization>

    <licenses>
        <license>
            <name>The BSD License</name>
            <url>http://www.antlr.org/license.html</url>
            <distribution>repo</distribution>
        </license>
    </licenses>

    <developers>

        <developer>
            <name>Terence Parr</name>
            <url>http://antlr.org/wiki/display/~admin/Home</url>
            <roles>
                <role>Project lead - ANTLR</role>
            </roles>
        </developer>

        <developer>
            <name>Sam Harwell</name>
            <url>http://tunnelvisionlabs.com</url>
            <roles>
                <role>Developer</role>
            </roles>
        </developer>

        <developer>
            <name>Jim Idle</name>
            <email>jimi@idle.ws</email>
            <url>http://www.linkedin.com/in/jimidle</url>
            <roles>
                <role>Developer - Maven Plugin</role>
            </roles>
        </developer>

    </developers>

    <modules>
        <module>runtime/Java</module>
        <module>runtime/JavaAnnotations</module>
        <module>tool</module>
        <module>antlr4-maven-plugin</module>
    </modules>

    <properties>
        <project.build.sourceEncoding>UTF-8</project.build.sourceEncoding>
        <project.reporting.outputEncoding>UTF-8</project.reporting.outputEncoding>
        <java5.home>${env.JAVA5_HOME}</java5.home>
        <java6.home>${env.JAVA6_HOME}</java6.home>
        <bootclasspath.java5>${java5.home}/lib/rt.jar</bootclasspath.java5>
        <bootclasspath.java6>${java6.home}/lib/rt.jar</bootclasspath.java6>
        <bootclasspath.compile>${bootclasspath.java6}</bootclasspath.compile>
        <bootclasspath.testCompile>${bootclasspath.java6}</bootclasspath.testCompile>
        <antlr.testinprocess>true</antlr.testinprocess>
    </properties>

    <mailingLists>
        <mailingList>
            <name>antlr-discussion</name>
            <archive>https://groups.google.com/forum/?fromgroups#!forum/antlr-discussion</archive>
        </mailingList>
    </mailingLists>

    <issueManagement>
        <system>GitHub Issues</system>
        <url>https://github.com/antlr/antlr4/issues</url>
    </issueManagement>

    <scm>
        <url>https://github.com/antlr/antlr4/tree/master</url>
        <connection>scm:git:git://github.com/antlr/antlr4.git</connection>
        <developerConnection>scm:git:git@github.com:antlr/antlr4.git</developerConnection>
      <tag>4.2.2-opt</tag>
  </scm>

    <profiles>
        <profile>
            <id>sonatype-oss-release</id>
            <build>
                <plugins>
                    <plugin>
                        <groupId>org.apache.maven.plugins</groupId>
                        <artifactId>maven-compiler-plugin</artifactId>
                        <executions>
                            <execution>
                                <id>default-compile</id>
                                <configuration>
                                    <compilerArgs>
                                        <arg>-Xlint</arg>
                                        <arg>-Xlint:-serial</arg>
                                        <arg>-bootclasspath</arg>
                                        <arg>${bootclasspath.compile}</arg>
                                    </compilerArgs>
                                </configuration>
                            </execution>
                            <execution>
                                <id>default-testCompile</id>
                                <configuration>
                                    <compilerArgs>
                                        <arg>-Xlint</arg>
                                        <arg>-Xlint:-serial</arg>
                                        <arg>-bootclasspath</arg>
                                        <arg>${bootclasspath.testCompile}</arg>
                                    </compilerArgs>
                                </configuration>
                            </execution>
                        </executions>
                    </plugin>
                </plugins>
            </build>
        </profile>
    </profiles>

    <build>
        <plugins>
            <plugin>
                <groupId>org.apache.maven.plugins</groupId>
                <artifactId>maven-compiler-plugin</artifactId>
                <version>3.1</version>
                <configuration>
                    <showWarnings>true</showWarnings>
                    <showDeprecation>true</showDeprecation>
                    <source>1.6</source>
                    <target>1.6</target>
                    <compilerArgs>
                        <arg>-Xlint</arg>
                        <arg>-Xlint:-serial</arg>
                    </compilerArgs>
                </configuration>
            </plugin>

            <plugin>
                <groupId>org.apache.maven.plugins</groupId>
                <artifactId>maven-jar-plugin</artifactId>
                <version>2.4</version>
                <configuration>
                    <archive>
                        <manifest>
                            <addDefaultImplementationEntries>true</addDefaultImplementationEntries>
                        </manifest>
                    </archive>
                </configuration>
            </plugin>

            <plugin>
                <groupId>org.apache.maven.plugins</groupId>
                <artifactId>maven-surefire-plugin</artifactId>
                <version>2.16</version>
            </plugin>

            <plugin>
                <groupId>org.apache.maven.plugins</groupId>
                <artifactId>maven-source-plugin</artifactId>
                <!-- override the version inherited from the parent -->
                <version>2.2.1</version>
            </plugin>

            <plugin>
                <groupId>org.apache.maven.plugins</groupId>
                <artifactId>maven-javadoc-plugin</artifactId>
                <!-- override the version inherited from the parent -->
                <version>2.9.1</version>
                <configuration>
                    <quiet>true</quiet>
                </configuration>
            </plugin>

            <plugin>
                <groupId>org.apache.maven.plugins</groupId>
                <artifactId>maven-gpg-plugin</artifactId>
                <!-- override the version inherited from the parent -->
                <version>1.4</version>
            </plugin>

            <plugin>
                <groupId>org.apache.maven.plugins</groupId>
                <artifactId>maven-release-plugin</artifactId>
                <!-- override the version inherited from the parent -->
                <version>2.4.2</version>
                <configuration>
                    <arguments>-Psonatype-oss-release ${release.arguments}</arguments>
                </configuration>
            </plugin>
        </plugins>
    </build>
</project><|MERGE_RESOLUTION|>--- conflicted
+++ resolved
@@ -9,11 +9,7 @@
     <modelVersion>4.0.0</modelVersion>
     <groupId>com.tunnelvisionlabs</groupId>
     <artifactId>antlr4-master</artifactId>
-<<<<<<< HEAD
-    <version>4.2.2</version>
-=======
     <version>4.2.3-SNAPSHOT</version>
->>>>>>> 747fb0ba
     <packaging>pom</packaging>
 
     <name>ANTLR 4</name>
