/* This file is generated by TestGenerator, any edits will be overwritten by the next generation. */
package org.antlr.v4.test.runtime.csharp;

import org.junit.Test;
import org.junit.Ignore;

@SuppressWarnings("unused")
public class TestSemPredEvalParser extends BaseTest {

	/* This file and method are generated by TestGenerator, any edits will be overwritten by the next generation. */
	@Test
	public void test2UnpredicatedAlts() throws Exception {
		mkdir(tmpdir);
		StringBuilder grammarBuilder = new StringBuilder(311);
		grammarBuilder.append("grammar T;\n");
		grammarBuilder.append("s : {Interpreter.PredictionMode = PredictionMode.LlExactAmbigDetection;} a ';' a; // do 2x: once in ATN, next in DFA\n");
		grammarBuilder.append("a : ID {Console.WriteLine(\"alt 1\");}\n");
		grammarBuilder.append("  | ID {Console.WriteLine(\"alt 2\");}\n");
		grammarBuilder.append("  | {false}? ID {Console.WriteLine(\"alt 3\");}\n");
		grammarBuilder.append("  ;\n");
		grammarBuilder.append("ID : 'a'..'z'+ ;\n");
		grammarBuilder.append("INT : '0'..'9'+;\n");
		grammarBuilder.append("WS : (' '|'\\n') -> skip ;");
		String grammar = grammarBuilder.toString();
		String input ="x; y";
		String found = execParser("T.g4", grammar, "TParser", "TLexer", "s", input, true);
		assertEquals(
			"alt 1\n" +
			"alt 1\n", found);

		assertEquals(
			"line 1:0 reportAttemptingFullContext d=0 (a), input='x'\n" +
			"line 1:0 reportAmbiguity d=0 (a): ambigAlts={1, 2}, input='x'\n" +
			"line 1:3 reportAttemptingFullContext d=0 (a), input='y'\n" +
			"line 1:3 reportAmbiguity d=0 (a): ambigAlts={1, 2}, input='y'\n", this.stderrDuringParse);

	}
	/* This file and method are generated by TestGenerator, any edits will be overwritten by the next generation. */
	@Test
	public void test2UnpredicatedAltsAndOneOrthogonalAlt() throws Exception {
		mkdir(tmpdir);
		StringBuilder grammarBuilder = new StringBuilder(369);
		grammarBuilder.append("grammar T;\n");
		grammarBuilder.append("s : {Interpreter.PredictionMode = PredictionMode.LlExactAmbigDetection;} a ';' a ';' a;\n");
		grammarBuilder.append("a : INT {Console.WriteLine(\"alt 1\");}\n");
		grammarBuilder.append("  | ID {Console.WriteLine(\"alt 2\");} // must pick this one for ID since pred is false\n");
		grammarBuilder.append("  | ID {Console.WriteLine(\"alt 3\");}\n");
		grammarBuilder.append("  | {false}? ID {Console.WriteLine(\"alt 4\");}\n");
		grammarBuilder.append("  ;\n");
		grammarBuilder.append("ID : 'a'..'z'+ ;\n");
		grammarBuilder.append("INT : '0'..'9'+;\n");
		grammarBuilder.append("WS : (' '|'\\n') -> skip ;");
		String grammar = grammarBuilder.toString();
		String input ="34; x; y";
		String found = execParser("T.g4", grammar, "TParser", "TLexer", "s", input, true);
		assertEquals(
			"alt 1\n" +
			"alt 2\n" +
			"alt 2\n", found);

		assertEquals(
			"line 1:4 reportAttemptingFullContext d=0 (a), input='x'\n" +
			"line 1:4 reportAmbiguity d=0 (a): ambigAlts={2, 3}, input='x'\n" +
			"line 1:7 reportAttemptingFullContext d=0 (a), input='y'\n" +
			"line 1:7 reportAmbiguity d=0 (a): ambigAlts={2, 3}, input='y'\n", this.stderrDuringParse);

	}
	/* This file and method are generated by TestGenerator, any edits will be overwritten by the next generation. */
	@Test
	public void testActionHidesPreds() throws Exception {
		mkdir(tmpdir);
		StringBuilder grammarBuilder = new StringBuilder(245);
		grammarBuilder.append("grammar T;\n");
		grammarBuilder.append("@parser::members {int i = 0;}\n");
		grammarBuilder.append("s : a+ ;\n");
		grammarBuilder.append("a : {this.i = 1;} ID {this.i == 1}? {Console.WriteLine(\"alt 1\");}\n");
		grammarBuilder.append("  | {this.i = 2;} ID {this.i == 2}? {Console.WriteLine(\"alt 2\");}\n");
		grammarBuilder.append("  ;\n");
		grammarBuilder.append("ID : 'a'..'z'+ ;\n");
		grammarBuilder.append("INT : '0'..'9'+;\n");
		grammarBuilder.append("WS : (' '|'\\n') -> skip ;");
		String grammar = grammarBuilder.toString();
		String input ="x x y";
		String found = execParser("T.g4", grammar, "TParser", "TLexer", "s", input, false);
		assertEquals(
			"alt 1\n" +
			"alt 1\n" +
			"alt 1\n", found);
		assertNull(this.stderrDuringParse);

	}
	/* This file and method are generated by TestGenerator, any edits will be overwritten by the next generation. */
	@Test
	public void testActionsHidePredsInGlobalFOLLOW() throws Exception {
		mkdir(tmpdir);
		StringBuilder grammarBuilder = new StringBuilder(312);
		grammarBuilder.append("grammar T;\n");
		grammarBuilder.append("@parser::members {\n");
		grammarBuilder.append("bool pred(bool v) {\n");
		grammarBuilder.append("	Console.WriteLine(\"eval=\"+v.ToString().ToLower());\n");
		grammarBuilder.append("	return v;\n");
		grammarBuilder.append("}\n");
		grammarBuilder.append("}\n");
		grammarBuilder.append("s : e {} {this.pred(true)}? {Console.WriteLine(\"parse\");} '!' ;\n");
		grammarBuilder.append("t : e {} {this.pred(false)}? ID ;\n");
		grammarBuilder.append("e : ID | ; // non-LL(1) so we use ATN\n");
		grammarBuilder.append("ID : 'a'..'z'+ ;\n");
		grammarBuilder.append("INT : '0'..'9'+;\n");
		grammarBuilder.append("WS : (' '|'\\n') -> skip ;");
		String grammar = grammarBuilder.toString();
		String input ="a!";
		String found = execParser("T.g4", grammar, "TParser", "TLexer", "s", input, false);
		assertEquals(
			"eval=true\n" +
			"parse\n", found);
		assertNull(this.stderrDuringParse);

	}
	/* This file and method are generated by TestGenerator, any edits will be overwritten by the next generation. */
	@Test
	public void testAtomWithClosureInTranslatedLRRule() throws Exception {
		mkdir(tmpdir);
		StringBuilder grammarBuilder = new StringBuilder(94);
		grammarBuilder.append("grammar T;\n");
		grammarBuilder.append("start : e[0] EOF;\n");
		grammarBuilder.append("e[int _p]\n");
		grammarBuilder.append("    :   ( 'a' | 'b'+ ) ( {3 >= $_p}? '+' e[4] )*\n");
		grammarBuilder.append("    ;\n");
		String grammar = grammarBuilder.toString();
		String input ="a+b+a";
		String found = execParser("T.g4", grammar, "TParser", "TLexer", "start", input, false);
		assertEquals("", found);
		assertNull(this.stderrDuringParse);

	}
	/* This file and method are generated by TestGenerator, any edits will be overwritten by the next generation. */
	@Test
	public void testDepedentPredsInGlobalFOLLOW() throws Exception {
		mkdir(tmpdir);
		StringBuilder grammarBuilder = new StringBuilder(335);
		grammarBuilder.append("grammar T;\n");
		grammarBuilder.append("@parser::members {\n");
		grammarBuilder.append("bool pred(bool v) {\n");
		grammarBuilder.append("	Console.WriteLine(\"eval=\"+v.ToString().ToLower());\n");
		grammarBuilder.append("	return v;\n");
		grammarBuilder.append("}\n");
		grammarBuilder.append("}\n");
		grammarBuilder.append("s : a[99] ;\n");
		grammarBuilder.append("a[int i] : e {this.pred($i==99)}? {Console.WriteLine(\"parse\");} '!' ;\n");
		grammarBuilder.append("b[int i] : e {this.pred($i==99)}? ID ;\n");
		grammarBuilder.append("e : ID | ; // non-LL(1) so we use ATN\n");
		grammarBuilder.append("ID : 'a'..'z'+ ;\n");
		grammarBuilder.append("INT : '0'..'9'+;\n");
		grammarBuilder.append("WS : (' '|'\\n') -> skip ;");
		String grammar = grammarBuilder.toString();
		String input ="a!";
		String found = execParser("T.g4", grammar, "TParser", "TLexer", "s", input, false);
		assertEquals(
			"eval=true\n" +
			"parse\n", found);
		assertNull(this.stderrDuringParse);

	}
	/* This file and method are generated by TestGenerator, any edits will be overwritten by the next generation. */
	@Test
	public void testDependentPredNotInOuterCtxShouldBeIgnored() throws Exception {
		mkdir(tmpdir);
		StringBuilder grammarBuilder = new StringBuilder(282);
		grammarBuilder.append("grammar T;\n");
		grammarBuilder.append("s : b[2] ';' |  b[2] '.' ; // decision in s drills down to ctx-dependent pred in a;\n");
		grammarBuilder.append("b[int i] : a[i] ;\n");
		grammarBuilder.append("a[int i]\n");
		grammarBuilder.append("  : {$i==1}? ID {Console.WriteLine(\"alt 1\");}\n");
		grammarBuilder.append("    | {$i==2}? ID {Console.WriteLine(\"alt 2\");}\n");
		grammarBuilder.append("    ;\n");
		grammarBuilder.append("ID : 'a'..'z'+ ;\n");
		grammarBuilder.append("INT : '0'..'9'+;\n");
		grammarBuilder.append("WS : (' '|'\\n') -> skip ;\n");
		String grammar = grammarBuilder.toString();
		String input ="a;";
		String found = execParser("T.g4", grammar, "TParser", "TLexer", "s", input, false);
		assertEquals("alt 2\n", found);
		assertNull(this.stderrDuringParse);

	}
	/* This file and method are generated by TestGenerator, any edits will be overwritten by the next generation. */
	@Test
	public void testDisabledAlternative() throws Exception {
		mkdir(tmpdir);
		StringBuilder grammarBuilder = new StringBuilder(121);
		grammarBuilder.append("grammar T;\n");
		grammarBuilder.append("cppCompilationUnit : content+ EOF;\n");
		grammarBuilder.append("content: anything | {false}? .;\n");
		grammarBuilder.append("anything: ANY_CHAR;\n");
		grammarBuilder.append("ANY_CHAR: [_a-zA-Z0-9];");
		String grammar = grammarBuilder.toString();
		String input ="hello";
		String found = execParser("T.g4", grammar, "TParser", "TLexer", "cppCompilationUnit", input, false);
		assertEquals("", found);
		assertNull(this.stderrDuringParse);

	}
	/* This file and method are generated by TestGenerator, any edits will be overwritten by the next generation. */
	@Test
	public void testIndependentPredNotPassedOuterCtxToAvoidCastException() throws Exception {
		mkdir(tmpdir);
		StringBuilder grammarBuilder = new StringBuilder(195);
		grammarBuilder.append("grammar T;\n");
		grammarBuilder.append("s : b ';' |  b '.' ;\n");
		grammarBuilder.append("b : a ;\n");
		grammarBuilder.append("a\n");
		grammarBuilder.append("  : {false}? ID {Console.WriteLine(\"alt 1\");}\n");
		grammarBuilder.append("  | {true}? ID {Console.WriteLine(\"alt 2\");}\n");
		grammarBuilder.append(" ;\n");
		grammarBuilder.append("ID : 'a'..'z'+ ;\n");
		grammarBuilder.append("INT : '0'..'9'+;\n");
		grammarBuilder.append("WS : (' '|'\\n') -> skip ;");
		String grammar = grammarBuilder.toString();
		String input ="a;";
		String found = execParser("T.g4", grammar, "TParser", "TLexer", "s", input, false);
		assertEquals("alt 2\n", found);
		assertNull(this.stderrDuringParse);

	}
	/* This file and method are generated by TestGenerator, any edits will be overwritten by the next generation. */
	@Test
	public void testNoTruePredsThrowsNoViableAlt() throws Exception {
		mkdir(tmpdir);
		StringBuilder grammarBuilder = new StringBuilder(183);
		grammarBuilder.append("grammar T;\n");
		grammarBuilder.append("s : a a;\n");
		grammarBuilder.append("a : {false}? ID INT {Console.WriteLine(\"alt 1\");}\n");
		grammarBuilder.append("  | {false}? ID INT {Console.WriteLine(\"alt 2\");}\n");
		grammarBuilder.append("  ;\n");
		grammarBuilder.append("ID : 'a'..'z'+ ;\n");
		grammarBuilder.append("INT : '0'..'9'+;\n");
		grammarBuilder.append("WS : (' '|'\\n') -> skip ;");
		String grammar = grammarBuilder.toString();
		String input ="y 3 x 4";
		String found = execParser("T.g4", grammar, "TParser", "TLexer", "s", input, false);
		assertEquals("", found);

		assertEquals("line 1:0 no viable alternative at input 'y'\n", this.stderrDuringParse);

	}
	/* This file and method are generated by TestGenerator, any edits will be overwritten by the next generation. */
	@Test
	public void testOrder() throws Exception {
		mkdir(tmpdir);
		StringBuilder grammarBuilder = new StringBuilder(309);
		grammarBuilder.append("grammar T;\n");
		grammarBuilder.append("s : a {} a; // do 2x: once in ATN, next in DFA;\n");
		grammarBuilder.append("// action blocks lookahead from falling off of 'a'\n");
		grammarBuilder.append("// and looking into 2nd 'a' ref. !ctx dependent pred\n");
		grammarBuilder.append("a : ID {Console.WriteLine(\"alt 1\");}\n");
		grammarBuilder.append("  | {true}?  ID {Console.WriteLine(\"alt 2\");}\n");
		grammarBuilder.append("  ;\n");
		grammarBuilder.append("ID : 'a'..'z'+ ;\n");
		grammarBuilder.append("INT : '0'..'9'+;\n");
		grammarBuilder.append("WS : (' '|'\\n') -> skip ;");
		String grammar = grammarBuilder.toString();
		String input ="x y";
		String found = execParser("T.g4", grammar, "TParser", "TLexer", "s", input, false);
		assertEquals(
			"alt 1\n" +
			"alt 1\n", found);
		assertNull(this.stderrDuringParse);

	}
	/* This file and method are generated by TestGenerator, any edits will be overwritten by the next generation. */
	@Test
	public void testPredFromAltTestedInLoopBack_1() throws Exception {
		mkdir(tmpdir);
		StringBuilder grammarBuilder = new StringBuilder(215);
		grammarBuilder.append("grammar T;\n");
		grammarBuilder.append("file_\n");
		grammarBuilder.append("@after {Console.WriteLine($ctx.ToStringTree(this));}\n");
		grammarBuilder.append("  : para para EOF ;\n");
		grammarBuilder.append("para: paraContent NL NL ;\n");
		grammarBuilder.append("paraContent : ('s'|'x'|{this.InputStream.La(2)!=TParser.NL}? NL)+ ;\n");
		grammarBuilder.append("NL : '\\n' ;\n");
		grammarBuilder.append("s : 's' ;\n");
		grammarBuilder.append("X : 'x' ;");
		String grammar = grammarBuilder.toString();
		String input =
			"s\n" +
			"\n" +
			"\n" +
			"x\n";
		String found = execParser("T.g4", grammar, "TParser", "TLexer", "file_", input, true);
		assertEquals("(file_ (para (paraContent s) \\n \\n) (para (paraContent \\n x \\n)) <EOF>)\n", found);

		assertEquals(
			"line 5:0 mismatched input '<EOF>' expecting '\n" +
			"'\n", this.stderrDuringParse);

	}
	/* This file and method are generated by TestGenerator, any edits will be overwritten by the next generation. */
	@Test
	public void testPredFromAltTestedInLoopBack_2() throws Exception {
		mkdir(tmpdir);
		StringBuilder grammarBuilder = new StringBuilder(215);
		grammarBuilder.append("grammar T;\n");
		grammarBuilder.append("file_\n");
		grammarBuilder.append("@after {Console.WriteLine($ctx.ToStringTree(this));}\n");
		grammarBuilder.append("  : para para EOF ;\n");
		grammarBuilder.append("para: paraContent NL NL ;\n");
		grammarBuilder.append("paraContent : ('s'|'x'|{this.InputStream.La(2)!=TParser.NL}? NL)+ ;\n");
		grammarBuilder.append("NL : '\\n' ;\n");
		grammarBuilder.append("s : 's' ;\n");
		grammarBuilder.append("X : 'x' ;");
		String grammar = grammarBuilder.toString();
		String input =
			"s\n" +
			"\n" +
			"\n" +
			"x\n" +
			"\n";
		String found = execParser("T.g4", grammar, "TParser", "TLexer", "file_", input, true);
		assertEquals("(file_ (para (paraContent s) \\n \\n) (para (paraContent \\n x) \\n \\n) <EOF>)\n", found);
		assertNull(this.stderrDuringParse);

	}
	/* This file and method are generated by TestGenerator, any edits will be overwritten by the next generation. */
	@Test
	public void testPredTestedEvenWhenUnAmbig_1() throws Exception {
		mkdir(tmpdir);
		StringBuilder grammarBuilder = new StringBuilder(221);
		grammarBuilder.append("grammar T;\n");
		grammarBuilder.append("@parser::members {bool enumKeyword = true;}\n");
		grammarBuilder.append("primary\n");
		grammarBuilder.append("    :   ID {Console.WriteLine(\"ID \"+$ID.text);}\n");
		grammarBuilder.append("    |   {!this.enumKeyword}? 'enum' {Console.WriteLine(\"enum\");}\n");
		grammarBuilder.append("    ;\n");
		grammarBuilder.append("ID : [a-z]+ ;\n");
		grammarBuilder.append("WS : [ \\t\\n\\r]+ -> skip ;");
		String grammar = grammarBuilder.toString();
		String input ="abc";
		String found = execParser("T.g4", grammar, "TParser", "TLexer", "primary", input, false);
		assertEquals("ID abc\n", found);
		assertNull(this.stderrDuringParse);

	}
	/* This file and method are generated by TestGenerator, any edits will be overwritten by the next generation. */
	@Test
	public void testPredTestedEvenWhenUnAmbig_2() throws Exception {
		mkdir(tmpdir);
		StringBuilder grammarBuilder = new StringBuilder(221);
		grammarBuilder.append("grammar T;\n");
		grammarBuilder.append("@parser::members {bool enumKeyword = true;}\n");
		grammarBuilder.append("primary\n");
		grammarBuilder.append("    :   ID {Console.WriteLine(\"ID \"+$ID.text);}\n");
		grammarBuilder.append("    |   {!this.enumKeyword}? 'enum' {Console.WriteLine(\"enum\");}\n");
		grammarBuilder.append("    ;\n");
		grammarBuilder.append("ID : [a-z]+ ;\n");
		grammarBuilder.append("WS : [ \\t\\n\\r]+ -> skip ;");
		String grammar = grammarBuilder.toString();
		String input ="enum";
		String found = execParser("T.g4", grammar, "TParser", "TLexer", "primary", input, false);
		assertEquals("", found);

		assertEquals("line 1:0 no viable alternative at input 'enum'\n", this.stderrDuringParse);

	}
	/* This file and method are generated by TestGenerator, any edits will be overwritten by the next generation. */
	@Test
	public void testPredicateDependentOnArg() throws Exception {
		mkdir(tmpdir);
		StringBuilder grammarBuilder = new StringBuilder(220);
		grammarBuilder.append("grammar T;\n");
		grammarBuilder.append("@parser::members {int i = 0;}\n");
		grammarBuilder.append("s : a[2] a[1];\n");
		grammarBuilder.append("a[int i]\n");
		grammarBuilder.append("  : {$i==1}? ID {Console.WriteLine(\"alt 1\");}\n");
		grammarBuilder.append("  | {$i==2}? ID {Console.WriteLine(\"alt 2\");}\n");
		grammarBuilder.append("  ;\n");
		grammarBuilder.append("ID : 'a'..'z'+ ;\n");
		grammarBuilder.append("INT : '0'..'9'+;\n");
		grammarBuilder.append("WS : (' '|'\\n') -> skip ;");
		String grammar = grammarBuilder.toString();
		String input ="a b";
		String found = execParser("T.g4", grammar, "TParser", "TLexer", "s", input, false);
		assertEquals(
			"alt 2\n" +
			"alt 1\n", found);
		assertNull(this.stderrDuringParse);

	}
	/* This file and method are generated by TestGenerator, any edits will be overwritten by the next generation. */
	@Test
	public void testPredicateDependentOnArg2() throws Exception {
		mkdir(tmpdir);
		StringBuilder grammarBuilder = new StringBuilder(162);
		grammarBuilder.append("grammar T;\n");
		grammarBuilder.append("@parser::members {int i = 0;}\n");
		grammarBuilder.append("s : a[2] a[1];\n");
		grammarBuilder.append("a[int i]\n");
		grammarBuilder.append("  : {$i==1}? ID \n");
		grammarBuilder.append("  | {$i==2}? ID \n");
		grammarBuilder.append("  ;\n");
		grammarBuilder.append("ID : 'a'..'z'+ ;\n");
		grammarBuilder.append("INT : '0'..'9'+;\n");
		grammarBuilder.append("WS : (' '|'\\n') -> skip ;");
		String grammar = grammarBuilder.toString();
		String input ="a b";
		String found = execParser("T.g4", grammar, "TParser", "TLexer", "s", input, false);
		assertEquals("", found);
		assertNull(this.stderrDuringParse);

	}
	/* This file and method are generated by TestGenerator, any edits will be overwritten by the next generation. */
	@Test
	public void testPredsInGlobalFOLLOW() throws Exception {
		mkdir(tmpdir);
		StringBuilder grammarBuilder = new StringBuilder(306);
		grammarBuilder.append("grammar T;\n");
		grammarBuilder.append("@parser::members {\n");
		grammarBuilder.append("bool pred(bool v) {\n");
		grammarBuilder.append("	Console.WriteLine(\"eval=\"+v.ToString().ToLower());\n");
		grammarBuilder.append("	return v;\n");
		grammarBuilder.append("}\n");
		grammarBuilder.append("}\n");
		grammarBuilder.append("s : e {this.pred(true)}? {Console.WriteLine(\"parse\");} '!' ;\n");
		grammarBuilder.append("t : e {this.pred(false)}? ID ;\n");
		grammarBuilder.append("e : ID | ; // non-LL(1) so we use ATN\n");
		grammarBuilder.append("ID : 'a'..'z'+ ;\n");
		grammarBuilder.append("INT : '0'..'9'+;\n");
		grammarBuilder.append("WS : (' '|'\\n') -> skip ;");
		String grammar = grammarBuilder.toString();
		String input ="a!";
		String found = execParser("T.g4", grammar, "TParser", "TLexer", "s", input, false);
		assertEquals(
			"eval=true\n" +
			"parse\n", found);
		assertNull(this.stderrDuringParse);

	}
	/* This file and method are generated by TestGenerator, any edits will be overwritten by the next generation. */
	@Test
	public void testRewindBeforePredEval() throws Exception {
		mkdir(tmpdir);
		StringBuilder grammarBuilder = new StringBuilder(251);
		grammarBuilder.append("grammar T;\n");
		grammarBuilder.append("s : a a;\n");
		grammarBuilder.append("a : {this.TokenStream.Lt(1).Text.Equals(\"x\")}? ID INT {Console.WriteLine(\"alt 1\");}\n");
		grammarBuilder.append("  | {this.TokenStream.Lt(1).Text.Equals(\"y\")}? ID INT {Console.WriteLine(\"alt 2\");}\n");
		grammarBuilder.append("  ;\n");
		grammarBuilder.append("ID : 'a'..'z'+ ;\n");
		grammarBuilder.append("INT : '0'..'9'+;\n");
		grammarBuilder.append("WS : (' '|'\\n') -> skip ;");
		String grammar = grammarBuilder.toString();
		String input ="y 3 x 4";
		String found = execParser("T.g4", grammar, "TParser", "TLexer", "s", input, false);
		assertEquals(
			"alt 2\n" +
			"alt 1\n", found);
		assertNull(this.stderrDuringParse);

	}
	/* This file and method are generated by TestGenerator, any edits will be overwritten by the next generation. */
	@Test
	public void testSimple() throws Exception {
		mkdir(tmpdir);
		StringBuilder grammarBuilder = new StringBuilder(274);
		grammarBuilder.append("grammar T;\n");
		grammarBuilder.append("s : a a a; // do 3x: once in ATN, next in DFA then INT in ATN\n");
		grammarBuilder.append("a : {false}? ID {Console.WriteLine(\"alt 1\");}\n");
		grammarBuilder.append("  | {true}?  ID {Console.WriteLine(\"alt 2\");}\n");
		grammarBuilder.append("  | INT         {Console.WriteLine(\"alt 3\");}\n");
		grammarBuilder.append("  ;\n");
		grammarBuilder.append("ID : 'a'..'z'+ ;\n");
		grammarBuilder.append("INT : '0'..'9'+;\n");
		grammarBuilder.append("WS : (' '|'\\n') -> skip ;");
		String grammar = grammarBuilder.toString();
		String input ="x y 3";
		String found = execParser("T.g4", grammar, "TParser", "TLexer", "s", input, false);
		assertEquals(
			"alt 2\n" +
			"alt 2\n" +
			"alt 3\n", found);
		assertNull(this.stderrDuringParse);

	}
	/* This file and method are generated by TestGenerator, any edits will be overwritten by the next generation. */
	@Test
	public void testSimpleValidate() throws Exception {
		mkdir(tmpdir);
		StringBuilder grammarBuilder = new StringBuilder(176);
		grammarBuilder.append("grammar T;\n");
		grammarBuilder.append("s : a ;\n");
		grammarBuilder.append("a : {false}? ID  {Console.WriteLine(\"alt 1\");}\n");
		grammarBuilder.append("  | {true}?  INT {Console.WriteLine(\"alt 2\");}\n");
		grammarBuilder.append("  ;\n");
		grammarBuilder.append("ID : 'a'..'z'+ ;\n");
		grammarBuilder.append("INT : '0'..'9'+;\n");
		grammarBuilder.append("WS : (' '|'\\n') -> skip ;");
		String grammar = grammarBuilder.toString();
		String input ="x";
		String found = execParser("T.g4", grammar, "TParser", "TLexer", "s", input, false);
		assertEquals("", found);

		assertEquals("line 1:0 no viable alternative at input 'x'\n", this.stderrDuringParse);

	}
	/* This file and method are generated by TestGenerator, any edits will be overwritten by the next generation. */
	@Test
	public void testSimpleValidate2() throws Exception {
		mkdir(tmpdir);
		StringBuilder grammarBuilder = new StringBuilder(179);
		grammarBuilder.append("grammar T;\n");
		grammarBuilder.append("s : a a a;\n");
		grammarBuilder.append("a : {false}? ID  {Console.WriteLine(\"alt 1\");}\n");
		grammarBuilder.append("  | {true}?  INT {Console.WriteLine(\"alt 2\");}\n");
		grammarBuilder.append("  ;\n");
		grammarBuilder.append("ID : 'a'..'z'+ ;\n");
		grammarBuilder.append("INT : '0'..'9'+;\n");
		grammarBuilder.append("WS : (' '|'\\n') -> skip ;");
		String grammar = grammarBuilder.toString();
		String input ="3 4 x";
		String found = execParser("T.g4", grammar, "TParser", "TLexer", "s", input, false);
		assertEquals(
			"alt 2\n" +
			"alt 2\n", found);

		assertEquals("line 1:4 no viable alternative at input 'x'\n", this.stderrDuringParse);

	}
	/* This file and method are generated by TestGenerator, any edits will be overwritten by the next generation. */
	@Test
	public void testToLeft() throws Exception {
		mkdir(tmpdir);
		StringBuilder grammarBuilder = new StringBuilder(176);
		grammarBuilder.append("grammar T;\n");
		grammarBuilder.append("	s : a+ ;\n");
		grammarBuilder.append("a : {false}? ID {Console.WriteLine(\"alt 1\");}\n");
		grammarBuilder.append("  | {true}?  ID {Console.WriteLine(\"alt 2\");}\n");
		grammarBuilder.append("  ;\n");
		grammarBuilder.append("ID : 'a'..'z'+ ;\n");
		grammarBuilder.append("INT : '0'..'9'+;\n");
		grammarBuilder.append("WS : (' '|'\\n') -> skip ;");
		String grammar = grammarBuilder.toString();
		String input ="x x y";
		String found = execParser("T.g4", grammar, "TParser", "TLexer", "s", input, false);
		assertEquals(
			"alt 2\n" +
			"alt 2\n" +
			"alt 2\n", found);
		assertNull(this.stderrDuringParse);

	}
	/* This file and method are generated by TestGenerator, any edits will be overwritten by the next generation. */
	@Test
	public void testToLeftWithVaryingPredicate() throws Exception {
		mkdir(tmpdir);
<<<<<<< HEAD
		StringBuilder grammarBuilder = new StringBuilder(261);
=======
		StringBuilder grammarBuilder = new StringBuilder(276);
>>>>>>> 95c850e5
		grammarBuilder.append("grammar T;\n");
		grammarBuilder.append("@parser::members {int i = 0;}\n");
		grammarBuilder.append("s : ({this.i += 1;\n");
		grammarBuilder.append("Console.WriteLine(\"i=\"+i);} a)+ ;\n");
		grammarBuilder.append("a : {this.i % 2 == 0}? ID {Console.WriteLine(\"alt 1\");}\n");
		grammarBuilder.append("  | {this.i % 2 != 0}? ID {Console.WriteLine(\"alt 2\");}\n");
		grammarBuilder.append("  ;\n");
		grammarBuilder.append("ID : 'a'..'z'+ ;\n");
		grammarBuilder.append("INT : '0'..'9'+;\n");
		grammarBuilder.append("WS : (' '|'\\n') -> skip ;");
		String grammar = grammarBuilder.toString();
		String input ="x x y";
		String found = execParser("T.g4", grammar, "TParser", "TLexer", "s", input, false);
		assertEquals(
			"i=1\n" +
			"alt 2\n" +
			"i=2\n" +
			"alt 1\n" +
			"i=3\n" +
			"alt 2\n", found);
		assertNull(this.stderrDuringParse);

	}
	/* This file and method are generated by TestGenerator, any edits will be overwritten by the next generation. */
	@Test
	public void testUnpredicatedPathsInAlt() throws Exception {
		mkdir(tmpdir);
		StringBuilder grammarBuilder = new StringBuilder(195);
		grammarBuilder.append("grammar T;\n");
		grammarBuilder.append("s : a {Console.WriteLine(\"alt 1\");}\n");
		grammarBuilder.append("  | b {Console.WriteLine(\"alt 2\");}\n");
		grammarBuilder.append("  ;\n");
		grammarBuilder.append("a : {false}? ID INT\n");
		grammarBuilder.append("  | ID INT\n");
		grammarBuilder.append("  ;\n");
		grammarBuilder.append("b : ID ID\n");
		grammarBuilder.append("  ;\n");
		grammarBuilder.append("ID : 'a'..'z'+ ;\n");
		grammarBuilder.append("INT : '0'..'9'+;\n");
		grammarBuilder.append("WS : (' '|'\\n') -> skip ;");
		String grammar = grammarBuilder.toString();
		String input ="x 4";
		String found = execParser("T.g4", grammar, "TParser", "TLexer", "s", input, false);
		assertEquals("alt 1\n", found);
		assertNull(this.stderrDuringParse);

	}
	/* This file and method are generated by TestGenerator, any edits will be overwritten by the next generation. */
	@Test
	public void testValidateInDFA() throws Exception {
		mkdir(tmpdir);
		StringBuilder grammarBuilder = new StringBuilder(344);
		grammarBuilder.append("grammar T;\n");
		grammarBuilder.append("s : a ';' a;\n");
		grammarBuilder.append("// ';' helps us to resynchronize without consuming\n");
		grammarBuilder.append("// 2nd 'a' reference. We our testing that the DFA also\n");
		grammarBuilder.append("// throws an exception if the validating predicate fails\n");
		grammarBuilder.append("a : {false}? ID  {Console.WriteLine(\"alt 1\");}\n");
		grammarBuilder.append("  | {true}?  INT {Console.WriteLine(\"alt 2\");}\n");
		grammarBuilder.append("  ;\n");
		grammarBuilder.append("ID : 'a'..'z'+ ;\n");
		grammarBuilder.append("INT : '0'..'9'+;\n");
		grammarBuilder.append("WS : (' '|'\\n') -> skip ;");
		String grammar = grammarBuilder.toString();
		String input ="x ; y";
		String found = execParser("T.g4", grammar, "TParser", "TLexer", "s", input, false);
		assertEquals("", found);

		assertEquals(
			"line 1:0 no viable alternative at input 'x'\n" +
			"line 1:4 no viable alternative at input 'y'\n", this.stderrDuringParse);

	}

}<|MERGE_RESOLUTION|>--- conflicted
+++ resolved
@@ -552,11 +552,7 @@
 	@Test
 	public void testToLeftWithVaryingPredicate() throws Exception {
 		mkdir(tmpdir);
-<<<<<<< HEAD
-		StringBuilder grammarBuilder = new StringBuilder(261);
-=======
-		StringBuilder grammarBuilder = new StringBuilder(276);
->>>>>>> 95c850e5
+		StringBuilder grammarBuilder = new StringBuilder(269);
 		grammarBuilder.append("grammar T;\n");
 		grammarBuilder.append("@parser::members {int i = 0;}\n");
 		grammarBuilder.append("s : ({this.i += 1;\n");
