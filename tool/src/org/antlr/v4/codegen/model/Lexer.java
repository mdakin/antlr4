--- conflicted
+++ resolved
@@ -35,11 +35,6 @@
 import org.antlr.v4.tool.LexerGrammar;
 import org.antlr.v4.tool.Rule;
 
-<<<<<<< HEAD
-import java.io.File;
-import java.util.Arrays;
-=======
->>>>>>> d5066026
 import java.util.Collection;
 import java.util.LinkedHashMap;
 import java.util.Map;
@@ -48,11 +43,6 @@
 	public Map<String,Integer> channels;
 	public LexerFile file;
 	public Collection<String> modes;
-<<<<<<< HEAD
-	public boolean abstractRecognizer;
-	@ModelElement public ActionChunk superClass;
-=======
->>>>>>> d5066026
 
 	@ModelElement public LinkedHashMap<Rule, RuleActionFunction> actionFuncs =
 		new LinkedHashMap<Rule, RuleActionFunction>();
@@ -60,52 +50,9 @@
 	public Lexer(OutputModelFactory factory, LexerFile file) {
 		super(factory);
 		this.file = file; // who contains us?
-<<<<<<< HEAD
-		Grammar g = factory.getGrammar();
-		grammarFileName = new File(g.fileName).getName();
-		name = g.getRecognizerName();
-		tokens = new LinkedHashMap<String,Integer>();
-		channels = new LinkedHashMap<String,Integer>();
-		LexerGrammar lg = (LexerGrammar)g;
-		atn = new SerializedATN(factory, lg.atn, Arrays.asList(g.getRuleNames()));
-		modes = lg.modes.keySet();
-
-		for (String t : g.tokenNameToTypeMap.keySet()) {
-			Integer ttype = g.tokenNameToTypeMap.get(t);
-			if ( ttype>0 ) tokens.put(t, ttype);
-		}
-
-		for (Map.Entry<String, Integer> channel : g.channelNameToValueMap.entrySet()) {
-			channels.put(channel.getKey(), channel.getValue());
-		}
-
-		tokenNames = g.getTokenDisplayNames();
-        for (int i = 0; i < tokenNames.length; i++) {
-            if ( tokenNames[i]==null ) continue;
-            if ( tokenNames[i].charAt(0)=='\'' ) {
-				boolean addQuotes = false;
-				tokenNames[i] =
-					factory.getTarget().getTargetStringLiteralFromANTLRStringLiteral(factory.getGenerator(),
-																			tokenNames[i],
-																			addQuotes);
-				tokenNames[i] = "\"'"+tokenNames[i]+"'\"";
-            }
-            else {
-                tokenNames[i] = factory.getTarget().getTargetStringLiteralFromString(tokenNames[i], true);
-            }
-        }
-		ruleNames = g.rules.keySet();
-
-		if (g.getOptionString("superClass") != null) {
-			superClass = new ActionText(null, g.getOptionString("superClass"));
-		}
-
-		abstractRecognizer = g.isAbstract();
-=======
 
 		Grammar g = factory.getGrammar();
 		channels = new LinkedHashMap<String, Integer>(g.channelNameToValueMap);
 		modes = ((LexerGrammar)g).modes.keySet();
->>>>>>> d5066026
 	}
 }