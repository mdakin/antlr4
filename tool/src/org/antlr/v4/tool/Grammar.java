/*
 * [The "BSD license"]
 *  Copyright (c) 2012 Terence Parr
 *  Copyright (c) 2012 Sam Harwell
 *  All rights reserved.
 *
 *  Redistribution and use in source and binary forms, with or without
 *  modification, are permitted provided that the following conditions
 *  are met:
 *
 *  1. Redistributions of source code must retain the above copyright
 *     notice, this list of conditions and the following disclaimer.
 *  2. Redistributions in binary form must reproduce the above copyright
 *     notice, this list of conditions and the following disclaimer in the
 *     documentation and/or other materials provided with the distribution.
 *  3. The name of the author may not be used to endorse or promote products
 *     derived from this software without specific prior written permission.
 *
 *  THIS SOFTWARE IS PROVIDED BY THE AUTHOR ``AS IS'' AND ANY EXPRESS OR
 *  IMPLIED WARRANTIES, INCLUDING, BUT NOT LIMITED TO, THE IMPLIED WARRANTIES
 *  OF MERCHANTABILITY AND FITNESS FOR A PARTICULAR PURPOSE ARE DISCLAIMED.
 *  IN NO EVENT SHALL THE AUTHOR BE LIABLE FOR ANY DIRECT, INDIRECT,
 *  INCIDENTAL, SPECIAL, EXEMPLARY, OR CONSEQUENTIAL DAMAGES (INCLUDING, BUT
 *  NOT LIMITED TO, PROCUREMENT OF SUBSTITUTE GOODS OR SERVICES; LOSS OF USE,
 *  DATA, OR PROFITS; OR BUSINESS INTERRUPTION) HOWEVER CAUSED AND ON ANY
 *  THEORY OF LIABILITY, WHETHER IN CONTRACT, STRICT LIABILITY, OR TORT
 *  (INCLUDING NEGLIGENCE OR OTHERWISE) ARISING IN ANY WAY OUT OF THE USE OF
 *  THIS SOFTWARE, EVEN IF ADVISED OF THE POSSIBILITY OF SUCH DAMAGE.
 */

package org.antlr.v4.tool;

import org.antlr.runtime.ANTLRStringStream;
import org.antlr.runtime.RecognitionException;
import org.antlr.runtime.TokenStream;
import org.antlr.runtime.tree.Tree;
import org.antlr.runtime.tree.TreeVisitor;
import org.antlr.runtime.tree.TreeVisitorAction;
import org.antlr.runtime.tree.TreeWizard;
import org.antlr.v4.Tool;
import org.antlr.v4.analysis.LeftRecursiveRuleTransformer;
import org.antlr.v4.misc.CharSupport;
import org.antlr.v4.misc.OrderedHashMap;
import org.antlr.v4.misc.Utils;
import org.antlr.v4.parse.ANTLRParser;
import org.antlr.v4.parse.GrammarASTAdaptor;
import org.antlr.v4.parse.GrammarTreeVisitor;
import org.antlr.v4.parse.TokenVocabParser;
import org.antlr.v4.runtime.Lexer;
import org.antlr.v4.runtime.Token;
import org.antlr.v4.runtime.atn.ATN;
import org.antlr.v4.runtime.dfa.DFA;
import org.antlr.v4.runtime.misc.IntSet;
import org.antlr.v4.runtime.misc.IntegerList;
import org.antlr.v4.runtime.misc.IntervalSet;
import org.antlr.v4.runtime.misc.NotNull;
import org.antlr.v4.runtime.misc.Nullable;
import org.antlr.v4.runtime.misc.Tuple;
import org.antlr.v4.runtime.misc.Tuple2;
import org.antlr.v4.tool.ast.ActionAST;
import org.antlr.v4.tool.ast.GrammarAST;
import org.antlr.v4.tool.ast.GrammarASTWithOptions;
import org.antlr.v4.tool.ast.GrammarRootAST;
import org.antlr.v4.tool.ast.PredAST;
import org.antlr.v4.tool.ast.TerminalAST;

import java.io.IOException;
import java.util.ArrayList;
import java.util.HashMap;
import java.util.HashSet;
import java.util.LinkedHashMap;
import java.util.List;
import java.util.Map;
import java.util.Set;

public class Grammar implements AttributeResolver {
	public static final String GRAMMAR_FROM_STRING_NAME = "<string>";

	public static final Set<String> parserOptions = new HashSet<String>();
	static {
		parserOptions.add("superClass");
		parserOptions.add("TokenLabelType");
		parserOptions.add("abstract");
		parserOptions.add("tokenVocab");
		parserOptions.add("language");
	}

	public static final Set<String> lexerOptions = parserOptions;

	public static final Set<String> ruleOptions = new HashSet<String>();

	public static final Set<String> ParserBlockOptions = new HashSet<String>();
<<<<<<< HEAD
	static {
		// LR rule transformation sets this to help with reporting EPSILON_LR_FOLLOW
		ParserBlockOptions.add("preventepsilon");
		ParserBlockOptions.add("sll");
	}
=======
>>>>>>> 3fb9a603

	public static final Set<String> LexerBlockOptions = new HashSet<String>();

	/** Legal options for rule refs like id<key=value> */
	public static final Set<String> ruleRefOptions = new HashSet<String>();
	static {
		ruleRefOptions.add(LeftRecursiveRuleTransformer.PRECEDENCE_OPTION_NAME);
	}

	/** Legal options for terminal refs like ID<assoc=right> */
	public static final Set<String> tokenOptions = new HashSet<String>();
	static {
		tokenOptions.add("assoc");
	}

	public static final Set<String> actionOptions = new HashSet<String>();

	public static final Set<String> semPredOptions = new HashSet<String>();
	static {
		semPredOptions.add(LeftRecursiveRuleTransformer.PRECEDENCE_OPTION_NAME);
		semPredOptions.add("fail");
	}

	public static final Set<String> doNotCopyOptionsToLexer = new HashSet<String>();
	static {
		doNotCopyOptionsToLexer.add("superClass");
		doNotCopyOptionsToLexer.add("TokenLabelType");
		doNotCopyOptionsToLexer.add("abstract");
		doNotCopyOptionsToLexer.add("tokenVocab");
	}

	public static final Map<String, AttributeDict> grammarAndLabelRefTypeToScope =
		new HashMap<String, AttributeDict>();
	static {
		grammarAndLabelRefTypeToScope.put("parser:RULE_LABEL", Rule.predefinedRulePropertiesDict);
		grammarAndLabelRefTypeToScope.put("parser:TOKEN_LABEL", AttributeDict.predefinedTokenDict);
		grammarAndLabelRefTypeToScope.put("combined:RULE_LABEL", Rule.predefinedRulePropertiesDict);
		grammarAndLabelRefTypeToScope.put("combined:TOKEN_LABEL", AttributeDict.predefinedTokenDict);
	}

	public String name;
    public GrammarRootAST ast;
	/** Track stream used to create this grammar */
	@NotNull
	public final TokenStream tokenStream;
    public String text; // testing only
    public String fileName;

    /** Was this parser grammar created from a COMBINED grammar?  If so,
	 *  this is what we extracted.
	 */
    public LexerGrammar implicitLexer;

	/** If this is an extracted/implicit lexer, we point at original grammar */
	public Grammar originalGrammar;

    /** If we're imported, who imported us? If null, implies grammar is root */
    public Grammar parent;
    public List<Grammar> importedGrammars;

	/** All rules defined in this specific grammar, not imported. Also does
	 *  not include lexical rules if combined.
	 */
    public OrderedHashMap<String, Rule> rules = new OrderedHashMap<String, Rule>();
	public List<Rule> indexToRule = new ArrayList<Rule>();

	int ruleNumber = 0; // used to get rule indexes (0..n-1)
	int stringLiteralRuleNumber = 0; // used to invent rule names for 'keyword', ';', ... (0..n-1)

	/** The ATN that represents the grammar with edges labelled with tokens
	 *  or epsilon.  It is more suitable to analysis than an AST representation.
	 */
	public ATN atn;

	public Map<Integer, DFA> decisionDFAs = new HashMap<Integer, DFA>();

	public List<IntervalSet[]> decisionLOOK;

	@NotNull
	public final Tool tool;

	/** Token names and literal tokens like "void" are uniquely indexed.
	 *  with -1 implying EOF.  Characters are different; they go from
	 *  -1 (EOF) to \uFFFE.  For example, 0 could be a binary byte you
	 *  want to lexer.  Labels of DFA/ATN transitions can be both tokens
	 *  and characters.  I use negative numbers for bookkeeping labels
	 *  like EPSILON. Char/String literals and token types overlap in the same
	 *  space, however.
	 */
	int maxTokenType = Token.MIN_USER_TOKEN_TYPE -1;

	/** Map token like ID (but not literals like "while") to its token type */
	public Map<String, Integer> tokenNameToTypeMap = new LinkedHashMap<String, Integer>();

	/** Map token literals like "while" to its token type.  It may be that
	 *  WHILE="while"=35, in which case both tokenIDToTypeMap and this
	 *  field will have entries both mapped to 35.
	 */
	public Map<String, Integer> stringLiteralToTypeMap = new LinkedHashMap<String, Integer>();

	/** Reverse index for stringLiteralToTypeMap.  Indexed with raw token type.
	 *  0 is invalid. */
	public List<String> typeToStringLiteralList = new ArrayList<String>();

	/** Map a token type to its token name. Indexed with raw token type.
	 *  0 is invalid.
	 */
	public List<String> typeToTokenList = new ArrayList<String>();

    /** Map a name to an action.
     *  The code generator will use this to fill holes in the output files.
     *  I track the AST node for the action in case I need the line number
     *  for errors.
     */
	public Map<String,ActionAST> namedActions = new HashMap<String,ActionAST>();

	/** Tracks all user lexer actions in all alternatives of all rules.
	 *  Doesn't track sempreds.  maps tree node to action index (alt number 1..n).
 	 */
	public LinkedHashMap<ActionAST, Integer> lexerActions = new LinkedHashMap<ActionAST, Integer>();

	/** All sempreds found in grammar; maps tree node to sempred index;
	 *  sempred index is 0..n-1
	 */
	public LinkedHashMap<PredAST, Integer> sempreds = new LinkedHashMap<PredAST, Integer>();

	public static final String AUTO_GENERATED_TOKEN_NAME_PREFIX = "T__";

	public Grammar(Tool tool, @NotNull GrammarRootAST ast) {
		if ( ast==null ) {
			throw new NullPointerException("ast");
		}

		if (ast.tokenStream == null) {
			throw new IllegalArgumentException("ast must have a token stream");
		}

        this.tool = tool;
        this.ast = ast;
        this.name = (ast.getChild(0)).getText();
		this.tokenStream = ast.tokenStream;

		initTokenSymbolTables();
    }

	/** For testing */
	public Grammar(String grammarText) throws RecognitionException {
		this(GRAMMAR_FROM_STRING_NAME, grammarText, null);
	}

	/** For testing */
	public Grammar(String grammarText, ANTLRToolListener listener)
		throws RecognitionException
	{
		this(GRAMMAR_FROM_STRING_NAME, grammarText, listener);
	}

	/** For testing; builds trees, does sem anal */
	public Grammar(String fileName, String grammarText)
		throws RecognitionException
	{
		this(fileName, grammarText, null);
	}

	/** For testing; builds trees, does sem anal */
	public Grammar(String fileName, String grammarText, @Nullable ANTLRToolListener listener)
		throws RecognitionException
	{
        this.text = grammarText;
		this.fileName = fileName;
		this.tool = new Tool();
		this.tool.addListener(listener);
		ANTLRStringStream in = new ANTLRStringStream(grammarText);
		in.name = fileName;

		this.ast = tool.load(fileName, in);
		if ( ast==null ) {
			throw new UnsupportedOperationException();
		}

		if (ast.tokenStream == null) {
			throw new IllegalStateException("expected ast to have a token stream");
		}

		this.tokenStream = ast.tokenStream;

		// ensure each node has pointer to surrounding grammar
		final Grammar thiz = this;
		TreeVisitor v = new TreeVisitor(new GrammarASTAdaptor());
		v.visit(ast, new TreeVisitorAction() {
			@Override
			public Object pre(Object t) { ((GrammarAST)t).g = thiz; return t; }
			@Override
			public Object post(Object t) { return t; }
		});
		initTokenSymbolTables();

		tool.process(this, false);
    }

	protected void initTokenSymbolTables() {
		tokenNameToTypeMap.put("EOF", Token.EOF);

		// reserve a spot for the INVALID token
		typeToTokenList.add(null);
	}

    public void loadImportedGrammars() {
		if ( ast==null ) return;
        GrammarAST i = (GrammarAST)ast.getFirstChildWithType(ANTLRParser.IMPORT);
        if ( i==null ) return;
        importedGrammars = new ArrayList<Grammar>();
        for (Object c : i.getChildren()) {
            GrammarAST t = (GrammarAST)c;
            String importedGrammarName = null;
            if ( t.getType()==ANTLRParser.ASSIGN ) {
                importedGrammarName = t.getChild(1).getText();
                tool.log("grammar", "import "+ importedGrammarName);
            }
            else if ( t.getType()==ANTLRParser.ID ) {
                importedGrammarName = t.getText();
                tool.log("grammar", "import " + t.getText());
			}
			Grammar g;
			try {
				g = tool.loadImportedGrammar(this, importedGrammarName);
			}
			catch (IOException ioe) {
				tool.errMgr.toolError(ErrorType.CANNOT_FIND_IMPORTED_GRAMMAR, ioe,
									  importedGrammarName);
				continue;
			}
			// did it come back as error node or missing?
			if ( g == null ) continue;
			g.parent = this;
			importedGrammars.add(g);
			g.loadImportedGrammars(); // recursively pursue any imports in this import
        }
    }

    public void defineAction(GrammarAST atAST) {
        if ( atAST.getChildCount()==2 ) {
            String name = atAST.getChild(0).getText();
            namedActions.put(name, (ActionAST)atAST.getChild(1));
        }
        else {
			String scope = atAST.getChild(0).getText();
            String gtype = getTypeString();
            if ( scope.equals(gtype) || (scope.equals("parser")&&gtype.equals("combined")) ) {
				String name = atAST.getChild(1).getText();
				namedActions.put(name, (ActionAST)atAST.getChild(2));
			}
        }
    }

    public void defineRule(Rule r) {
		if ( rules.get(r.name)!=null ) return;
		rules.put(r.name, r);
		r.index = ruleNumber++;
		indexToRule.add(r);
	}

//	public int getNumRules() {
//		int n = rules.size();
//		List<Grammar> imports = getAllImportedGrammars();
//		if ( imports!=null ) {
//			for (Grammar g : imports) n += g.getNumRules();
//		}
//		return n;
//	}

    public Rule getRule(String name) {
		Rule r = rules.get(name);
		if ( r!=null ) return r;
		return null;
		/*
		List<Grammar> imports = getAllImportedGrammars();
		if ( imports==null ) return null;
		for (Grammar g : imports) {
			r = g.getRule(name); // recursively walk up hierarchy
			if ( r!=null ) return r;
		}
		return null;
		*/
	}

	public Rule getRule(int index) { return indexToRule.get(index); }

	public Rule getRule(String grammarName, String ruleName) {
		if ( grammarName!=null ) { // scope override
			Grammar g = getImportedGrammar(grammarName);
			if ( g ==null ) {
				return null;
			}
			return g.rules.get(ruleName);
		}
		return getRule(ruleName);
	}

    /** Get list of all imports from all grammars in the delegate subtree of g.
     *  The grammars are in import tree preorder.  Don't include ourselves
     *  in list as we're not a delegate of ourselves.
     */
    public List<Grammar> getAllImportedGrammars() {
        if ( importedGrammars==null ) return null;
        List<Grammar> delegates = new ArrayList<Grammar>();
		for (Grammar d : importedGrammars) {
			delegates.add(d);
			List<Grammar> ds = d.getAllImportedGrammars();
			if (ds != null) delegates.addAll(ds);
		}
        return delegates;
    }

    public List<Grammar> getImportedGrammars() { return importedGrammars; }

    /** Get delegates below direct delegates of g
    public List<Grammar> getIndirectDelegates(Grammar g) {
        List<Grammar> direct = getDirectDelegates(g);
        List<Grammar> delegates = getDelegates(g);
        delegates.removeAll(direct);
        return delegates;
    }
*/

    /** Return list of imported grammars from root down to our parent.
     *  Order is [root, ..., this.parent].  (us not included).
     */
    public List<Grammar> getGrammarAncestors() {
        Grammar root = getOutermostGrammar();
        if ( this==root ) return null;
        List<Grammar> grammars = new ArrayList<Grammar>();
        // walk backwards to root, collecting grammars
        Grammar p = this.parent;
        while ( p!=null ) {
            grammars.add(0, p); // add to head so in order later
            p = p.parent;
        }
        return grammars;
    }

    /** Return the grammar that imported us and our parents. Return this
     *  if we're root.
     */
    public Grammar getOutermostGrammar() {
        if ( parent==null ) return this;
        return parent.getOutermostGrammar();
    }

	public boolean isAbstract() {
		return Boolean.parseBoolean(getOptionString("abstract"));
	}

    /** Get the name of the generated recognizer; may or may not be same
     *  as grammar name.
     *  Recognizer is TParser and TLexer from T if combined, else
     *  just use T regardless of grammar type.
     */
    public String getRecognizerName() {
        String suffix = "";
        List<Grammar> grammarsFromRootToMe = getOutermostGrammar().getGrammarAncestors();
        String qualifiedName = name;
        if ( grammarsFromRootToMe!=null ) {
            StringBuilder buf = new StringBuilder();
            for (Grammar g : grammarsFromRootToMe) {
                buf.append(g.name);
                buf.append('_');
            }
			if (isAbstract()) {
				buf.append("Abstract");
			}
            buf.append(name);
            qualifiedName = buf.toString();
        }
		else if (isAbstract()) {
			qualifiedName = "Abstract" + name;
		}

        if ( isCombined() || (isLexer() && implicitLexer!=null) )
        {
            suffix = Grammar.getGrammarTypeToFileNameSuffix(getType());
        }
        return qualifiedName+suffix;
    }

	public String getStringLiteralLexerRuleName(String lit) {
		return AUTO_GENERATED_TOKEN_NAME_PREFIX + stringLiteralRuleNumber++;
	}

    /** Return grammar directly imported by this grammar */
    public Grammar getImportedGrammar(String name) {
		for (Grammar g : importedGrammars) {
            if ( g.name.equals(name) ) return g;
        }
        return null;
    }

	public int getTokenType(String token) {
		Integer I;
		if ( token.charAt(0)=='\'') {
			I = stringLiteralToTypeMap.get(token);
		}
		else { // must be a label like ID
			I = tokenNameToTypeMap.get(token);
		}
		int i = (I!=null)? I : Token.INVALID_TYPE;
		//tool.log("grammar", "grammar type "+type+" "+tokenName+"->"+i);
		return i;
	}

	/** Given a token type, get a meaningful name for it such as the ID
	 *  or string literal.  If this is a lexer and the ttype is in the
	 *  char vocabulary, compute an ANTLR-valid (possibly escaped) char literal.
	 */
	public String getTokenDisplayName(int ttype) {
		String tokenName;
		// inside any target's char range and is lexer grammar?
		if ( isLexer() &&
			 ttype >= Lexer.MIN_CHAR_VALUE && ttype <= Lexer.MAX_CHAR_VALUE )
		{
			return CharSupport.getANTLRCharLiteralForChar(ttype);
		}
		else if ( ttype==Token.EOF ) {
			tokenName = "EOF";
		}
		else {
			if ( ttype>0 && ttype<typeToTokenList.size() ) {
				tokenName = typeToTokenList.get(ttype);
				if ( tokenName!=null &&
					 tokenName.startsWith(AUTO_GENERATED_TOKEN_NAME_PREFIX) &&
					 ttype < typeToStringLiteralList.size() &&
				     typeToStringLiteralList.get(ttype)!=null)
				{
					tokenName = typeToStringLiteralList.get(ttype);
				}
			}
			else {
				tokenName = String.valueOf(ttype);
			}
		}
//		tool.log("grammar", "getTokenDisplayName ttype="+ttype+", name="+tokenName);
		return tokenName;
	}

	public List<String> getTokenDisplayNames(IntegerList types) {
		List<String> names = new ArrayList<String>();
		for (int t : types.toArray()) names.add(getTokenDisplayName(t));
		return names;
	}

	public String[] getTokenNames() {
		int numTokens = getMaxTokenType();
		String[] tokenNames = new String[numTokens+1];
		for (String tokenName : tokenNameToTypeMap.keySet()) {
			Integer ttype = tokenNameToTypeMap.get(tokenName);
			if ( tokenName!=null && tokenName.startsWith(AUTO_GENERATED_TOKEN_NAME_PREFIX) ) {
				tokenName = typeToStringLiteralList.get(ttype);
			}
			if ( ttype>0 ) tokenNames[ttype] = tokenName;
		}
		return tokenNames;
	}

	public String[] getTokenDisplayNames() {
		int numTokens = getMaxTokenType();
		String[] tokenNames = new String[numTokens+1];
		for (String t : tokenNameToTypeMap.keySet()) {
			Integer ttype = tokenNameToTypeMap.get(t);
			if ( ttype>0 ) tokenNames[ttype] = t;
		}
		for (String t : stringLiteralToTypeMap.keySet()) {
			Integer ttype = stringLiteralToTypeMap.get(t);
			if ( ttype>0 ) tokenNames[ttype] = t;
		}
		return tokenNames;
	}

	/** What is the max char value possible for this grammar's target?  Use
	 *  unicode max if no target defined.
	 */
	public int getMaxCharValue() {
		return org.antlr.v4.runtime.Lexer.MAX_CHAR_VALUE;
//		if ( generator!=null ) {
//			return generator.target.getMaxCharValue(generator);
//		}
//		else {
//			return Label.MAX_CHAR_VALUE;
//		}
	}

	/** Return a set of all possible token or char types for this grammar */
	public IntSet getTokenTypes() {
		if ( isLexer() ) {
			return getAllCharValues();
		}
		return IntervalSet.of(Token.MIN_USER_TOKEN_TYPE, getMaxTokenType());
	}

	/** Return min to max char as defined by the target.
	 *  If no target, use max unicode char value.
	 */
	public IntSet getAllCharValues() {
		return IntervalSet.of(Lexer.MIN_CHAR_VALUE, getMaxCharValue());
	}

	/** How many token types have been allocated so far? */
	public int getMaxTokenType() {
		return typeToTokenList.size() - 1; // don't count 0 (invalid)
	}

	/** Return a new unique integer in the token type space */
	public int getNewTokenType() {
		maxTokenType++;
		return maxTokenType;
	}

	public void importTokensFromTokensFile() {
		String vocab = getOptionString("tokenVocab");
		if ( vocab!=null ) {
			TokenVocabParser vparser = new TokenVocabParser(tool, vocab);
			Map<String,Integer> tokens = vparser.load();
			tool.log("grammar", "tokens=" + tokens);
			for (String t : tokens.keySet()) {
				if ( t.charAt(0)=='\'' ) defineStringLiteral(t, tokens.get(t));
				else defineTokenName(t, tokens.get(t));
			}
		}
	}

	public void importVocab(Grammar importG) {
		for (String tokenName: importG.tokenNameToTypeMap.keySet()) {
			defineTokenName(tokenName, importG.tokenNameToTypeMap.get(tokenName));
		}
		for (String tokenName: importG.stringLiteralToTypeMap.keySet()) {
			defineStringLiteral(tokenName, importG.stringLiteralToTypeMap.get(tokenName));
		}
//		this.tokenNameToTypeMap.putAll( importG.tokenNameToTypeMap );
//		this.stringLiteralToTypeMap.putAll( importG.stringLiteralToTypeMap );
		int max = Math.max(this.typeToTokenList.size(), importG.typeToTokenList.size());
		Utils.setSize(typeToTokenList, max);
		for (int ttype=0; ttype<importG.typeToTokenList.size(); ttype++) {
			maxTokenType = Math.max(maxTokenType, ttype);
			this.typeToTokenList.set(ttype, importG.typeToTokenList.get(ttype));
		}
	}

	public int defineTokenName(String name) {
		Integer prev = tokenNameToTypeMap.get(name);
		if ( prev==null ) return defineTokenName(name, getNewTokenType());
		return prev;
	}

	public int defineTokenName(String name, int ttype) {
		Integer prev = tokenNameToTypeMap.get(name);
		if ( prev!=null ) return prev;
		tokenNameToTypeMap.put(name, ttype);
		setTokenForType(ttype, name);
		maxTokenType = Math.max(maxTokenType, ttype);
		return ttype;
	}

	public int defineStringLiteral(String lit) {
		if ( stringLiteralToTypeMap.containsKey(lit) ) {
			return stringLiteralToTypeMap.get(lit);
		}
		return defineStringLiteral(lit, getNewTokenType());

	}

	public int defineStringLiteral(String lit, int ttype) {
		if ( !stringLiteralToTypeMap.containsKey(lit) ) {
			stringLiteralToTypeMap.put(lit, ttype);
			// track in reverse index too
			if ( ttype>=typeToStringLiteralList.size() ) {
				Utils.setSize(typeToStringLiteralList, ttype+1);
			}
			typeToStringLiteralList.set(ttype, lit);

			setTokenForType(ttype, lit);
			return ttype;
		}
		return Token.INVALID_TYPE;
	}

	public int defineTokenAlias(String name, String lit) {
		int ttype = defineTokenName(name);
		stringLiteralToTypeMap.put(lit, ttype);
		setTokenForType(ttype, name);
		return ttype;
	}

	public void setTokenForType(int ttype, String text) {
		if ( ttype>=typeToTokenList.size() ) {
			Utils.setSize(typeToTokenList, ttype+1);
		}
		String prevToken = typeToTokenList.get(ttype);
		if ( prevToken==null || prevToken.charAt(0)=='\'' ) {
			// only record if nothing there before or if thing before was a literal
			typeToTokenList.set(ttype, text);
		}
	}

	// no isolated attr at grammar action level
	@Override
	public Attribute resolveToAttribute(String x, ActionAST node) {
		return null;
	}

	// no $x.y makes sense here
	@Override
	public Attribute resolveToAttribute(String x, String y, ActionAST node) {
		return null;
	}

	@Override
	public boolean resolvesToLabel(String x, ActionAST node) { return false; }

	@Override
	public boolean resolvesToListLabel(String x, ActionAST node) { return false; }

	@Override
	public boolean resolvesToToken(String x, ActionAST node) { return false; }

	@Override
	public boolean resolvesToAttributeDict(String x, ActionAST node) {
		return false;
	}

	/** Given a grammar type, what should be the default action scope?
     *  If I say @members in a COMBINED grammar, for example, the
     *  default scope should be "parser".
     */
    public String getDefaultActionScope() {
        switch ( getType() ) {
            case ANTLRParser.LEXER :
                return "lexer";
            case ANTLRParser.PARSER :
            case ANTLRParser.COMBINED :
                return "parser";
        }
        return null;
    }

    public int getType() {
        if ( ast!=null ) return ast.grammarType;
        return 0;
    }

	public TokenStream getTokenStream() {
		if ( ast!=null ) return ast.tokenStream;
		return null;
	}

	public boolean isLexer() { return getType()==ANTLRParser.LEXER; }
	public boolean isParser() { return getType()==ANTLRParser.PARSER; }
	public boolean isCombined() { return getType()==ANTLRParser.COMBINED; }

	/** Is id a valid token name? Does id start with an uppercase letter? */
	public static boolean isTokenName(String id) {
		return Character.isUpperCase(id.charAt(0));
	}

    public String getTypeString() {
        if ( ast==null ) return null;
        return ANTLRParser.tokenNames[getType()].toLowerCase();
    }

    public static String getGrammarTypeToFileNameSuffix(int type) {
        switch ( type ) {
            case ANTLRParser.LEXER : return "Lexer";
            case ANTLRParser.PARSER : return "Parser";
            // if combined grammar, gen Parser and Lexer will be done later
            // TODO: we are separate now right?
            case ANTLRParser.COMBINED : return "Parser";
            default :
                return "<invalid>";
        }
	}

	public String getOptionString(String key) { return ast.getOptionString(key); }

	/** Given ^(TOKEN_REF ^(OPTIONS ^(ELEMENT_OPTIONS (= assoc right))))
	 *  set option assoc=right in TOKEN_REF.
	 */
	public static void setNodeOptions(GrammarAST node, GrammarAST options) {
		GrammarASTWithOptions t = (GrammarASTWithOptions)node;
		if ( t.getChildCount()==0 || options.getChildCount()==0 ) return;
		for (Object o : options.getChildren()) {
			GrammarAST c = (GrammarAST)o;
			if ( c.getType()==ANTLRParser.ASSIGN ) {
				t.setOption(c.getChild(0).getText(), (GrammarAST)c.getChild(1));
			}
			else {
				t.setOption(c.getText(), null); // no arg such as ID<VarNodeType>
			}
		}
	}

	/** Return list of (TOKEN_NAME node, 'literal' node) pairs */
	public static List<Tuple2<GrammarAST,GrammarAST>> getStringLiteralAliasesFromLexerRules(GrammarRootAST ast) {
		String[] patterns = {
			"(RULE %name:TOKEN_REF (BLOCK (ALT %lit:STRING_LITERAL)))",
			"(RULE %name:TOKEN_REF (BLOCK (ALT %lit:STRING_LITERAL ACTION)))",
			"(RULE %name:TOKEN_REF (BLOCK (ALT %lit:STRING_LITERAL SEMPRED)))",
			"(RULE %name:TOKEN_REF (BLOCK (LEXER_ALT_ACTION (ALT %lit:STRING_LITERAL) .)))",
			"(RULE %name:TOKEN_REF (BLOCK (LEXER_ALT_ACTION (ALT %lit:STRING_LITERAL) . .)))",
			"(RULE %name:TOKEN_REF (BLOCK (LEXER_ALT_ACTION (ALT %lit:STRING_LITERAL) (LEXER_ACTION_CALL . .))))",
			"(RULE %name:TOKEN_REF (BLOCK (LEXER_ALT_ACTION (ALT %lit:STRING_LITERAL) . (LEXER_ACTION_CALL . .))))",
			"(RULE %name:TOKEN_REF (BLOCK (LEXER_ALT_ACTION (ALT %lit:STRING_LITERAL) (LEXER_ACTION_CALL . .) .)))",
			// TODO: allow doc comment in there
		};
		GrammarASTAdaptor adaptor = new GrammarASTAdaptor(ast.token.getInputStream());
		TreeWizard wiz = new TreeWizard(adaptor,ANTLRParser.tokenNames);
		List<Tuple2<GrammarAST,GrammarAST>> lexerRuleToStringLiteral =
			new ArrayList<Tuple2<GrammarAST,GrammarAST>>();

		List<GrammarAST> ruleNodes = ast.getNodesWithType(ANTLRParser.RULE);
		if ( ruleNodes==null || ruleNodes.isEmpty() ) return null;

		for (GrammarAST r : ruleNodes) {
			//tool.log("grammar", r.toStringTree());
//			System.out.println("chk: "+r.toStringTree());
			Tree name = r.getChild(0);
			if ( name.getType()==ANTLRParser.TOKEN_REF ) {
				// check rule against patterns
				boolean isLitRule;
				for (String pattern : patterns) {
					isLitRule =
						defAlias(r, pattern, wiz, lexerRuleToStringLiteral);
					if ( isLitRule ) break;
				}
//				if ( !isLitRule ) System.out.println("no pattern matched");
			}
		}
		return lexerRuleToStringLiteral;
	}

	protected static boolean defAlias(GrammarAST r, String pattern,
									  TreeWizard wiz,
									  List<Tuple2<GrammarAST,GrammarAST>> lexerRuleToStringLiteral)
	{
		HashMap<String, Object> nodes = new HashMap<String, Object>();
		if ( wiz.parse(r, pattern, nodes) ) {
			GrammarAST litNode = (GrammarAST)nodes.get("lit");
			GrammarAST nameNode = (GrammarAST)nodes.get("name");
			Tuple2<GrammarAST, GrammarAST> pair = Tuple.create(nameNode, litNode);
			lexerRuleToStringLiteral.add(pair);
			return true;
		}
		return false;
	}

	public Set<String> getStringLiterals() {
		final Set<String> strings = new HashSet<String>();
		GrammarTreeVisitor collector = new GrammarTreeVisitor() {
			@Override
			public void stringRef(TerminalAST ref) {
				strings.add(ref.getText());
			}
		};
		collector.visitGrammar(ast);
		return strings;
	}


	public void setLookaheadDFA(int decision, DFA lookaheadDFA) {
		decisionDFAs.put(decision, lookaheadDFA);
	}
}<|MERGE_RESOLUTION|>--- conflicted
+++ resolved
@@ -90,14 +90,9 @@
 	public static final Set<String> ruleOptions = new HashSet<String>();
 
 	public static final Set<String> ParserBlockOptions = new HashSet<String>();
-<<<<<<< HEAD
 	static {
-		// LR rule transformation sets this to help with reporting EPSILON_LR_FOLLOW
-		ParserBlockOptions.add("preventepsilon");
 		ParserBlockOptions.add("sll");
 	}
-=======
->>>>>>> 3fb9a603
 
 	public static final Set<String> LexerBlockOptions = new HashSet<String>();
 
