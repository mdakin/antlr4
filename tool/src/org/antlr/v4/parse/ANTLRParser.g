--- conflicted
+++ resolved
@@ -279,11 +279,7 @@
     ;
 
 tokensSpec
-<<<<<<< HEAD
-	: TOKENS_SPEC TOKEN_REF (COMMA TOKEN_REF)* COMMA? RBRACE -> ^(TOKENS_SPEC TOKEN_REF+)
-=======
-	: TOKENS_SPEC id (COMMA id)* RBRACE -> ^(TOKENS_SPEC id+)
->>>>>>> d3edfd1c
+	: TOKENS_SPEC id (COMMA id)* COMMA? RBRACE -> ^(TOKENS_SPEC id+)
     | TOKENS_SPEC RBRACE ->
     | TOKENS_SPEC^ v3tokenSpec+ RBRACE!
       {grammarError(ErrorType.V3_TOKENS_SYNTAX, $TOKENS_SPEC);}
