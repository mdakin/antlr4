/*
 [The "BSD license"]
  Copyright (c) 2011 Terence Parr
  All rights reserved.

  Redistribution and use in source and binary forms, with or without
  modification, are permitted provided that the following conditions
  are met:

  1. Redistributions of source code must retain the above copyright
     notice, this list of conditions and the following disclaimer.
  2. Redistributions in binary form must reproduce the above copyright
     notice, this list of conditions and the following disclaimer in the
     documentation and/or other materials provided with the distribution.
  3. The name of the author may not be used to endorse or promote products
     derived from this software without specific prior written permission.

  THIS SOFTWARE IS PROVIDED BY THE AUTHOR ``AS IS'' AND ANY EXPRESS OR
  IMPLIED WARRANTIES, INCLUDING, BUT NOT LIMITED TO, THE IMPLIED WARRANTIES
  OF MERCHANTABILITY AND FITNESS FOR A PARTICULAR PURPOSE ARE DISCLAIMED.
  IN NO EVENT SHALL THE AUTHOR BE LIABLE FOR ANY DIRECT, INDIRECT,
  INCIDENTAL, SPECIAL, EXEMPLARY, OR CONSEQUENTIAL DAMAGES (INCLUDING, BUT
  NOT LIMITED TO, PROCUREMENT OF SUBSTITUTE GOODS OR SERVICES; LOSS OF USE,
  DATA, OR PROFITS; OR BUSINESS INTERRUPTION) HOWEVER CAUSED AND ON ANY
  THEORY OF LIABILITY, WHETHER IN CONTRACT, STRICT LIABILITY, OR TORT
  (INCLUDING NEGLIGENCE OR OTHERWISE) ARISING IN ANY WAY OUT OF THE USE OF
  THIS SOFTWARE, EVEN IF ADVISED OF THE POSSIBILITY OF SUCH DAMAGE.
 */

package org.antlr.v4.test;

import org.antlr.v4.Tool;
import org.antlr.v4.automata.ParserATNFactory;
import org.antlr.v4.runtime.NoViableAltException;
import org.antlr.v4.runtime.ParserRuleContext;
import org.antlr.v4.runtime.Token;
import org.antlr.v4.runtime.TokenStream;
import org.antlr.v4.runtime.atn.ATN;
import org.antlr.v4.runtime.atn.DecisionState;
import org.antlr.v4.runtime.atn.LexerATNSimulator;
import org.antlr.v4.runtime.atn.ParserATNSimulator;
<<<<<<< HEAD
=======
import org.antlr.v4.runtime.atn.PredictionContextCache;
>>>>>>> e63e9774
import org.antlr.v4.runtime.dfa.DFA;
import org.antlr.v4.runtime.misc.IntegerList;
import org.antlr.v4.tool.DOTGenerator;
import org.antlr.v4.tool.Grammar;
import org.antlr.v4.tool.LexerGrammar;
import org.antlr.v4.tool.Rule;
import org.antlr.v4.tool.interp.ParserInterpreter;
import org.junit.Test;

	// NOTICE: TOKENS IN LEXER, PARSER MUST BE SAME OR TOKEN TYPE MISMATCH
	// NOTICE: TOKENS IN LEXER, PARSER MUST BE SAME OR TOKEN TYPE MISMATCH
	// NOTICE: TOKENS IN LEXER, PARSER MUST BE SAME OR TOKEN TYPE MISMATCH

public class TestATNParserPrediction extends BaseTest {
	@Test public void testAorB() throws Exception {
		LexerGrammar lg = new LexerGrammar(
			"lexer grammar L;\n" +
			"A : 'a' ;\n" +
			"B : 'b' ;\n" +
			"C : 'c' ;\n");
		Grammar g = new Grammar(
			"parser grammar T;\n"+
			"a : A | B ;");
		int decision = 0;
		checkPredictedAlt(lg, g, decision, "a", 1);
		checkPredictedAlt(lg, g, decision, "b", 2);

		// After matching these inputs for decision, what is DFA after each prediction?
		String[] inputs = {
			"a",
			"b",
			"a"
		};
		String[] dfa = {
			"s0-'a'->:s1=>1\n",

			"s0-'a'->:s1=>1\n" +
			"s0-'b'->:s2=>2\n",

			"s0-'a'->:s1=>1\n" + // don't change after it works
			"s0-'b'->:s2=>2\n",
		};
		checkDFAConstruction(lg, g, decision, inputs, dfa);
	}

	@Test public void testEmptyInput() throws Exception {
		LexerGrammar lg = new LexerGrammar(
			"lexer grammar L;\n" +
			"A : 'a' ;\n" +
			"B : 'b' ;\n" +
			"C : 'c' ;\n");
		Grammar g = new Grammar(
			"parser grammar T;\n"+
			"a : A | ;");
		int decision = 0;
		checkPredictedAlt(lg, g, decision, "a", 1);
		checkPredictedAlt(lg, g, decision, "", 2);

		// After matching these inputs for decision, what is DFA after each prediction?
		String[] inputs = {
			"a",
			"",
		};
		String[] dfa = {
			"s0-'a'->:s1=>1\n",

			"s0-EOF->:s2=>2\n" +
			"s0-'a'->:s1=>1\n",
		};
		checkDFAConstruction(lg, g, decision, inputs, dfa);
	}

	@Test public void testPEGAchillesHeel() throws Exception {
		LexerGrammar lg = new LexerGrammar(
			"lexer grammar L;\n" +
			"A : 'a' ;\n" +
			"B : 'b' ;\n" +
			"C : 'c' ;\n");
		Grammar g = new Grammar(
			"parser grammar T;\n"+
			"a : A | A B ;");
		checkPredictedAlt(lg, g, 0, "a", 1);
		checkPredictedAlt(lg, g, 0, "ab", 2);
		checkPredictedAlt(lg, g, 0, "abc", 2);

		String[] inputs = {
			"a",
			"ab",
			"abc"
		};
		String[] dfa = {
			"s0-'a'->s1\n" +
			"s1-EOF->:s2=>1\n",

			"s0-'a'->s1\n" +
			"s1-EOF->:s2=>1\n" +
			"s1-'b'->:s3=>2\n",

			"s0-'a'->s1\n" +
			"s1-EOF->:s2=>1\n" +
			"s1-'b'->:s3=>2\n"
		};
		checkDFAConstruction(lg, g, 0, inputs, dfa);
	}

	@Test public void testRuleRefxory() throws Exception {
		LexerGrammar lg = new LexerGrammar(
			"lexer grammar L;\n" +
			"A : 'a' ;\n" +
			"B : 'b' ;\n" +
			"C : 'c' ;\n");
		Grammar g = new Grammar(
			"parser grammar T;\n"+
			"a : x | y ;\n" +
			"x : A ;\n" +
			"y : B ;\n");
		int decision = 0;
		checkPredictedAlt(lg, g, decision, "a", 1);
		checkPredictedAlt(lg, g, decision, "b", 2);

		// After matching these inputs for decision, what is DFA after each prediction?
		String[] inputs = {
			"a",
			"b",
			"a"
		};
		String[] dfa = {
			"s0-'a'->:s1=>1\n",

			"s0-'a'->:s1=>1\n" +
			"s0-'b'->:s2=>2\n",

			"s0-'a'->:s1=>1\n" + // don't change after it works
			"s0-'b'->:s2=>2\n",
		};
		checkDFAConstruction(lg, g, decision, inputs, dfa);
	}

	@Test public void testOptionalRuleChasesGlobalFollow() throws Exception {
		LexerGrammar lg = new LexerGrammar(
			"lexer grammar L;\n" +
			"A : 'a' ;\n" +
			"B : 'b' ;\n" +
			"C : 'c' ;\n");
		Grammar g = new Grammar(
			"parser grammar T;\n"+
			"tokens {A,B,C}\n" +
			"a : x B ;\n" +
			"b : x C ;\n" +
			"x : A | ;\n");
		int decision = 0;
		checkPredictedAlt(lg, g, decision, "a", 1);
		checkPredictedAlt(lg, g, decision, "b", 2);
		checkPredictedAlt(lg, g, decision, "c", 2);

		// After matching these inputs for decision, what is DFA after each prediction?
		String[] inputs = {
			"a",
			"b",
			"c",
			"c",
		};
		String[] dfa = {
			"s0-'a'->:s1=>1\n",

			"s0-'a'->:s1=>1\n" +
			"s0-'b'->:s2=>2\n",

			"s0-'a'->:s1=>1\n" +
			"s0-'b'->:s2=>2\n" +
			"s0-'c'->:s3=>2\n",

			"s0-'a'->:s1=>1\n" +
			"s0-'b'->:s2=>2\n" +
			"s0-'c'->:s3=>2\n",
		};
		checkDFAConstruction(lg, g, decision, inputs, dfa);
	}

	@Test public void testLL1Ambig() throws Exception {
		LexerGrammar lg = new LexerGrammar(
			"lexer grammar L;\n" +
			"A : 'a' ;\n" +
			"B : 'b' ;\n" +
			"C : 'c' ;\n");
		Grammar g = new Grammar(
			"parser grammar T;\n"+
			"a : A | A | A B ;");
		int decision = 0;
		checkPredictedAlt(lg, g, decision, "a", 1);
		checkPredictedAlt(lg, g, decision, "ab", 3);

		// After matching these inputs for decision, what is DFA after each prediction?
		String[] inputs = {
			"a",
			"ab",
			"ab"
		};
		String[] dfa = {
			"s0-'a'->s1\n" +
			"s1-EOF->:s2=>1\n",

			"s0-'a'->s1\n" +
			"s1-EOF->:s2=>1\n" +
			"s1-'b'->:s3=>3\n",

			"s0-'a'->s1\n" +
			"s1-EOF->:s2=>1\n" +
			"s1-'b'->:s3=>3\n",
		};
		checkDFAConstruction(lg, g, decision, inputs, dfa);
	}

	@Test public void testLL2Ambig() throws Exception {
		LexerGrammar lg = new LexerGrammar(
			"lexer grammar L;\n" +
			"A : 'a' ;\n" +
			"B : 'b' ;\n" +
			"C : 'c' ;\n");
		Grammar g = new Grammar(
			"parser grammar T;\n"+
			"a : A B | A B | A B C ;");
		int decision = 0;
		checkPredictedAlt(lg, g, decision, "ab", 1);
		checkPredictedAlt(lg, g, decision, "abc", 3);

		// After matching these inputs for decision, what is DFA after each prediction?
		String[] inputs = {
			"ab",
			"abc",
			"ab"
		};
		String[] dfa = {
			"s0-'a'->s1\n" +
			"s1-'b'->s2\n" +
			"s2-EOF->:s3=>1\n",

			"s0-'a'->s1\n" +
			"s1-'b'->s2\n" +
			"s2-EOF->:s3=>1\n" +
			"s2-'c'->:s4=>3\n",

			"s0-'a'->s1\n" +
			"s1-'b'->s2\n" +
			"s2-EOF->:s3=>1\n" +
			"s2-'c'->:s4=>3\n",
		};
		checkDFAConstruction(lg, g, decision, inputs, dfa);
	}

	@Test public void testRecursiveLeftPrefix() throws Exception {
		LexerGrammar lg = new LexerGrammar(
			"lexer grammar L;\n" +
			"A : 'a' ;\n" +
			"B : 'b' ;\n" +
			"C : 'c' ;\n" +
			"LP : '(' ;\n" +
			"RP : ')' ;\n" +
			"INT : '0'..'9'+ ;\n"
		);
		Grammar g = new Grammar(
			"parser grammar T;\n"+
			"tokens {A,B,C,LP,RP,INT}\n" +
			"a : e B | e C ;\n" +
			"e : LP e RP\n" +
			"  | INT\n" +
			"  ;");
		int decision = 0;
		checkPredictedAlt(lg, g, decision, "34b", 1);
		checkPredictedAlt(lg, g, decision, "34c", 2);
		checkPredictedAlt(lg, g, decision, "((34))b", 1);
		checkPredictedAlt(lg, g, decision, "((34))c", 2);

		// After matching these inputs for decision, what is DFA after each prediction?
		String[] inputs = {
			"34b",
			"34c",
			"((34))b",
			"((34))c"
		};
		String[] dfa = {
			"s0-INT->s1\n" +
			"s1-'b'->:s2=>1\n",

			"s0-INT->s1\n" +
			"s1-'b'->:s2=>1\n" +
			"s1-'c'->:s3=>2\n",

			"s0-'('->s4\n" +
			"s0-INT->s1\n" +
			"s1-'b'->:s2=>1\n" +
			"s1-'c'->:s3=>2\n" +
			"s4-'('->s5\n" +
			"s5-INT->s6\n" +
			"s6-')'->s7\n" +
			"s7-')'->s1\n",

			"s0-'('->s4\n" +
			"s0-INT->s1\n" +
			"s1-'b'->:s2=>1\n" +
			"s1-'c'->:s3=>2\n" +
			"s4-'('->s5\n" +
			"s5-INT->s6\n" +
			"s6-')'->s7\n" +
			"s7-')'->s1\n",
		};
		checkDFAConstruction(lg, g, decision, inputs, dfa);
	}

	@Test public void testRecursiveLeftPrefixWithAorABIssue() throws Exception {
		LexerGrammar lg = new LexerGrammar(
			"lexer grammar L;\n" +
			"A : 'a' ;\n" +
			"B : 'b' ;\n" +
			"C : 'c' ;\n" +
			"LP : '(' ;\n" +
			"RP : ')' ;\n" +
			"INT : '0'..'9'+ ;\n"
		);
		Grammar g = new Grammar(
			"parser grammar T;\n"+
			"tokens {A,B,C,LP,RP,INT}\n" +
			"a : e A | e A B ;\n" +
			"e : LP e RP\n" +
			"  | INT\n" +
			"  ;");
		int decision = 0;
		checkPredictedAlt(lg, g, decision, "34a", 1);
		checkPredictedAlt(lg, g, decision, "34ab", 2); // PEG would miss this one!
		checkPredictedAlt(lg, g, decision, "((34))a", 1);
		checkPredictedAlt(lg, g, decision, "((34))ab", 2);

		// After matching these inputs for decision, what is DFA after each prediction?
		String[] inputs = {
			"34a",
			"34ab",
			"((34))a",
			"((34))ab",
		};
		String[] dfa = {
			"s0-INT->s1\n" +
			"s1-'a'->s2\n" +
			"s2-EOF->:s3=>1\n",

			"s0-INT->s1\n" +
			"s1-'a'->s2\n" +
			"s2-EOF->:s3=>1\n" +
			"s2-'b'->:s4=>2\n",

			"s0-'('->s5\n" +
			"s0-INT->s1\n" +
			"s1-'a'->s2\n" +
			"s2-EOF->:s3=>1\n" +
			"s2-'b'->:s4=>2\n" +
			"s5-'('->s6\n" +
			"s6-INT->s7\n" +
			"s7-')'->s8\n" +
			"s8-')'->s1\n",

			"s0-'('->s5\n" +
			"s0-INT->s1\n" +
			"s1-'a'->s2\n" +
			"s2-EOF->:s3=>1\n" +
			"s2-'b'->:s4=>2\n" +
			"s5-'('->s6\n" +
			"s6-INT->s7\n" +
			"s7-')'->s8\n" +
			"s8-')'->s1\n",
		};
		checkDFAConstruction(lg, g, decision, inputs, dfa);
	}

	@Test public void testAmbigDef() throws Exception {
		// Sam found prev def of ambiguity was too restrictive.
		// E.g., (13, 1, []), (13, 2, []), (12, 2, []) should not
		// be declared ambig since (12, 2, []) can take us to
		// unambig state maybe. keep going.
		LexerGrammar lg = new LexerGrammar(
			"lexer grammar L;\n" +
			"ID : 'a'..'z' ;\n" + // one char
			"SEMI : ';' ;\n"+
			"INT : '0'..'9'+ ;\n"
		);
		Grammar g = new Grammar(
			"parser grammar T;\n"+
			"tokens {ID,SEMI,INT}\n" +
			"a : (ID | ID ID?) SEMI ;");
		int decision = 1;
		checkPredictedAlt(lg, g, decision, "a;", 1);
		checkPredictedAlt(lg, g, decision, "ab;", 2);

		// After matching these inputs for decision, what is DFA after each prediction?
//		String[] inputs = {
//			"34a",
//			"34ab",
//			"((34))a",
//			"((34))ab",
//		};
//		String[] dfa = {
//			"s0-INT->s1\n" +
//			"s1-'a'->s2\n" +
//			"s2-EOF->:s3=>1\n",
//
//			"s0-INT->s1\n" +
//			"s1-'a'->s2\n" +
//			"s2-EOF->:s3=>1\n" +
//			"s2-'b'->:s4=>2\n",
//
//			"s0-'('->s5\n" +
//			"s0-INT->s1\n" +
//			"s1-'a'->s2\n" +
//			"s2-EOF->:s3=>1\n" +
//			"s2-'b'->:s4=>2\n" +
//			"s5-'('->s6\n" +
//			"s6-INT->s7\n" +
//			"s7-')'->s8\n" +
//			"s8-')'->s1\n",
//
//			"s0-'('->s5\n" +
//			"s0-INT->s1\n" +
//			"s1-'a'->s2\n" +
//			"s2-EOF->:s3=>1\n" +
//			"s2-'b'->:s4=>2\n" +
//			"s5-'('->s6\n" +
//			"s6-INT->s7\n" +
//			"s7-')'->s8\n" +
//			"s8-')'->s1\n",
//		};
//		checkDFAConstruction(lg, g, decision, inputs, dfa);
	}

	/** first check that the ATN predicts right alt.
	 *  Then check adaptive prediction.
	 */
	public void checkPredictedAlt(LexerGrammar lg, Grammar g, int decision,
								  String inputString, int expectedAlt)
	{
		Tool.internalOption_ShowATNConfigsInDFA = true;
		ATN lexatn = createATN(lg);
		LexerATNSimulator lexInterp =
			new LexerATNSimulator(lexatn,new DFA[1],new PredictionContextCache());
		IntegerList types = getTokenTypesViaATN(inputString, lexInterp);
		System.out.println(types);

		semanticProcess(lg);
		g.importVocab(lg);
		semanticProcess(g);

		ParserATNFactory f = new ParserATNFactory(g);
		ATN atn = f.createATN();

		DOTGenerator dot = new DOTGenerator(g);

		Rule r = g.getRule("a");
		if ( r!=null) System.out.println(dot.getDOT(atn.ruleToStartState[r.index]));
		r = g.getRule("b");
		if ( r!=null) System.out.println(dot.getDOT(atn.ruleToStartState[r.index]));
		r = g.getRule("e");
		if ( r!=null) System.out.println(dot.getDOT(atn.ruleToStartState[r.index]));
		r = g.getRule("ifstat");
		if ( r!=null) System.out.println(dot.getDOT(atn.ruleToStartState[r.index]));
		r = g.getRule("block");
		if ( r!=null) System.out.println(dot.getDOT(atn.ruleToStartState[r.index]));

		// Check ATN prediction
//		ParserATNSimulator<Token> interp = new ParserATNSimulator<Token>(atn);
		TokenStream<Token> input = new IntTokenStream(types);
		ParserInterpreter interp = new ParserInterpreter(g, input);
		DecisionState startState = atn.decisionToState.get(decision);
		DFA dfa = new DFA(startState, decision);
		int alt = interp.predictATN(dfa, input, ParserRuleContext.emptyContext(), false);

		System.out.println(dot.getDOT(dfa, false));

		assertEquals(expectedAlt, alt);

		// Check adaptive prediction
		input.seek(0);
		alt = interp.adaptivePredict(input, decision, null);
		assertEquals(expectedAlt, alt);
		// run 2x; first time creates DFA in atn
		input.seek(0);
		alt = interp.adaptivePredict(input, decision, null);
		assertEquals(expectedAlt, alt);
	}

<<<<<<< HEAD
	public DFA getDFA(LexerGrammar lg, Grammar g, String ruleName,
					  String inputString, ParserRuleContext<Token> ctx)
=======
	public synchronized DFA getDFA(LexerGrammar lg, Grammar g, String ruleName,
								   String inputString, ParserRuleContext<?> ctx)
>>>>>>> e63e9774
	{
		// sync to ensure multiple tests don't race on dfa access
		Tool.internalOption_ShowATNConfigsInDFA = true;
		ATN lexatn = createATN(lg);
		LexerATNSimulator lexInterp = new LexerATNSimulator(lexatn,null,null);

		semanticProcess(lg);
		g.importVocab(lg);
		semanticProcess(g);

		ParserATNFactory f = new ParserATNFactory(g);
		ATN atn = f.createATN();

//		DOTGenerator dot = new DOTGenerator(g);
//		System.out.println(dot.getDOT(atn.ruleToStartState.get(g.getRule("a"))));
//		System.out.println(dot.getDOT(atn.ruleToStartState.get(g.getRule("b"))));
//		System.out.println(dot.getDOT(atn.ruleToStartState.get(g.getRule("e"))));

		ParserATNSimulator<Token> interp =
			new ParserATNSimulator<Token>(atn, new DFA[atn.getNumberOfDecisions()],null);
		IntegerList types = getTokenTypesViaATN(inputString, lexInterp);
		System.out.println(types);
		TokenStream<Token> input = new IntTokenStream(types);
		try {
			DecisionState startState = atn.decisionToState.get(0);
			DFA dfa = new DFA(startState);
//			Rule r = g.getRule(ruleName);
			//ATNState startState = atn.ruleToStartState.get(r);
			interp.predictATN(dfa, input, ctx, false);
		}
		catch (NoViableAltException nvae) {
			nvae.printStackTrace(System.err);
		}
		return null;
	}

	public void checkDFAConstruction(LexerGrammar lg, Grammar g, int decision,
									 String[] inputString, String[] dfaString)
	{
//		Tool.internalOption_ShowATNConfigsInDFA = true;
		ATN lexatn = createATN(lg);
		LexerATNSimulator lexInterp =
			new LexerATNSimulator(lexatn,new DFA[1], new PredictionContextCache());

		semanticProcess(lg);
		g.importVocab(lg);
		semanticProcess(g);

		ParserInterpreter interp = new ParserInterpreter(g, null);
		for (int i=0; i<inputString.length; i++) {
			// Check DFA
			IntegerList types = getTokenTypesViaATN(inputString[i], lexInterp);
			System.out.println(types);
			TokenStream<Token> input = new IntTokenStream(types);
			try {
				interp.adaptivePredict(input, decision, ParserRuleContext.emptyContext());
			}
			catch (NoViableAltException nvae) {
				nvae.printStackTrace(System.err);
			}
<<<<<<< HEAD
			DFA dfa = interp.getATNSimulator().atn.decisionToDFA[decision];
			assertEquals(dfaString[i], dfa.toString(g.getTokenDisplayNames(), g.rules.keySet().toArray(new String[g.rules.size()])));
=======
			DFA dfa = interp.parser.decisionToDFA[decision];
			assertEquals(dfaString[i], dfa.toString(g.getTokenDisplayNames()));
>>>>>>> e63e9774
		}
	}
}<|MERGE_RESOLUTION|>--- conflicted
+++ resolved
@@ -39,10 +39,6 @@
 import org.antlr.v4.runtime.atn.DecisionState;
 import org.antlr.v4.runtime.atn.LexerATNSimulator;
 import org.antlr.v4.runtime.atn.ParserATNSimulator;
-<<<<<<< HEAD
-=======
-import org.antlr.v4.runtime.atn.PredictionContextCache;
->>>>>>> e63e9774
 import org.antlr.v4.runtime.dfa.DFA;
 import org.antlr.v4.runtime.misc.IntegerList;
 import org.antlr.v4.tool.DOTGenerator;
@@ -482,8 +478,7 @@
 	{
 		Tool.internalOption_ShowATNConfigsInDFA = true;
 		ATN lexatn = createATN(lg);
-		LexerATNSimulator lexInterp =
-			new LexerATNSimulator(lexatn,new DFA[1],new PredictionContextCache());
+		LexerATNSimulator lexInterp = new LexerATNSimulator(lexatn);
 		IntegerList types = getTokenTypesViaATN(inputString, lexInterp);
 		System.out.println(types);
 
@@ -529,18 +524,12 @@
 		assertEquals(expectedAlt, alt);
 	}
 
-<<<<<<< HEAD
 	public DFA getDFA(LexerGrammar lg, Grammar g, String ruleName,
 					  String inputString, ParserRuleContext<Token> ctx)
-=======
-	public synchronized DFA getDFA(LexerGrammar lg, Grammar g, String ruleName,
-								   String inputString, ParserRuleContext<?> ctx)
->>>>>>> e63e9774
 	{
-		// sync to ensure multiple tests don't race on dfa access
 		Tool.internalOption_ShowATNConfigsInDFA = true;
 		ATN lexatn = createATN(lg);
-		LexerATNSimulator lexInterp = new LexerATNSimulator(lexatn,null,null);
+		LexerATNSimulator lexInterp = new LexerATNSimulator(lexatn);
 
 		semanticProcess(lg);
 		g.importVocab(lg);
@@ -554,8 +543,7 @@
 //		System.out.println(dot.getDOT(atn.ruleToStartState.get(g.getRule("b"))));
 //		System.out.println(dot.getDOT(atn.ruleToStartState.get(g.getRule("e"))));
 
-		ParserATNSimulator<Token> interp =
-			new ParserATNSimulator<Token>(atn, new DFA[atn.getNumberOfDecisions()],null);
+		ParserATNSimulator<Token> interp = new ParserATNSimulator<Token>(atn);
 		IntegerList types = getTokenTypesViaATN(inputString, lexInterp);
 		System.out.println(types);
 		TokenStream<Token> input = new IntTokenStream(types);
@@ -577,8 +565,7 @@
 	{
 //		Tool.internalOption_ShowATNConfigsInDFA = true;
 		ATN lexatn = createATN(lg);
-		LexerATNSimulator lexInterp =
-			new LexerATNSimulator(lexatn,new DFA[1], new PredictionContextCache());
+		LexerATNSimulator lexInterp = new LexerATNSimulator(lexatn);
 
 		semanticProcess(lg);
 		g.importVocab(lg);
@@ -596,13 +583,8 @@
 			catch (NoViableAltException nvae) {
 				nvae.printStackTrace(System.err);
 			}
-<<<<<<< HEAD
 			DFA dfa = interp.getATNSimulator().atn.decisionToDFA[decision];
 			assertEquals(dfaString[i], dfa.toString(g.getTokenDisplayNames(), g.rules.keySet().toArray(new String[g.rules.size()])));
-=======
-			DFA dfa = interp.parser.decisionToDFA[decision];
-			assertEquals(dfaString[i], dfa.toString(g.getTokenDisplayNames()));
->>>>>>> e63e9774
 		}
 	}
 }