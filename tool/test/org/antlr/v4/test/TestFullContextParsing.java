/*
 [The "BSD license"]
 Copyright (c) 2011 Terence Parr
 All rights reserved.

 Redistribution and use in source and binary forms, with or without
 modification, are permitted provided that the following conditions
 are met:

 1. Redistributions of source code must retain the above copyright
    notice, this list of conditions and the following disclaimer.
 2. Redistributions in binary form must reproduce the above copyright
    notice, this list of conditions and the following disclaimer in the
    documentation and/or other materials provided with the distribution.
 3. The name of the author may not be used to endorse or promote products
    derived from this software without specific prior written permission.

 THIS SOFTWARE IS PROVIDED BY THE AUTHOR ``AS IS'' AND ANY EXPRESS OR
 IMPLIED WARRANTIES, INCLUDING, BUT NOT LIMITED TO, THE IMPLIED WARRANTIES
 OF MERCHANTABILITY AND FITNESS FOR A PARTICULAR PURPOSE ARE DISCLAIMED.
 IN NO EVENT SHALL THE AUTHOR BE LIABLE FOR ANY DIRECT, INDIRECT,
 INCIDENTAL, SPECIAL, EXEMPLARY, OR CONSEQUENTIAL DAMAGES (INCLUDING, BUT
 NOT LIMITED TO, PROCUREMENT OF SUBSTITUTE GOODS OR SERVICES; LOSS OF USE,
 DATA, OR PROFITS; OR BUSINESS INTERRUPTION) HOWEVER CAUSED AND ON ANY
 THEORY OF LIABILITY, WHETHER IN CONTRACT, STRICT LIABILITY, OR TORT
 (INCLUDING NEGLIGENCE OR OTHERWISE) ARISING IN ANY WAY OUT OF THE USE OF
 THIS SOFTWARE, EVEN IF ADVISED OF THE POSSIBILITY OF SUCH DAMAGE.
 */

package org.antlr.v4.test;

import org.junit.Test;

/*
	 cover these cases:
	    dead end
	    single alt
	    single alt + preds
	    conflict
	    conflict + preds

 */
public class TestFullContextParsing extends BaseTest {
	@Test public void testAmbigYieldsNonCtxSensitiveDFA() {
		String grammar =
			"grammar T;\n"+
			"s" +
			"@after {dumpDFA();}\n" +
			"    : ID | ID {;} ;\n" +
			"ID : 'a'..'z'+ ;\n"+
			"WS : (' '|'\\t'|'\\n')+ {skip();} ;\n";
		String result = execParser("T.g", grammar, "TParser", "TLexer", "s",
								   "abc", true);
		String expecting =
			"Decision 0:\n" +
			"s0-ID->:s1=>1\n"; // not ctx sensitive
		assertEquals(expecting, result);
		assertEquals("line 1:0 reportAmbiguity d=0: ambigAlts={1..2}:[(1,1,[]), (1,2,[])],conflictingAlts={1..2}, input='abc'\n",
					 this.stderrDuringParse);
	}

	@Test public void testCtxSensitiveDFA() {
		String grammar =
			"grammar T;\n"+
			"s @after {dumpDFA();}\n" +
			"  : '$' a | '@' b ;\n" +
			"a : e ID ;\n" +
			"b : e INT ID ;\n" +
			"e : INT | ;\n" +
			"ID : 'a'..'z'+ ;\n"+
			"INT : '0'..'9'+ ;\n"+
			"WS : (' '|'\\t'|'\\n')+ {skip();} ;\n";
		String result = execParser("T.g", grammar, "TParser", "TLexer", "s",
								   "$ 34 abc", true);
		String expecting =
			"Decision 1:\n" +
			"s0**-ctx:18(a)->s1\n" +
			"s1-INT->:s2=>1\n";
		assertEquals(expecting, result);
		assertEquals("line 1:5 reportAttemptingFullContext d=1: [(28,1,[18 10]), (20,2,[10])], input='34abc'\n" +
					 "line 1:2 reportContextSensitivity d=1: [(20,1,[10])],uniqueAlt=1, input='34'\n",
					 this.stderrDuringParse);

		result = execParser("T.g", grammar, "TParser", "TLexer", "s",
							"@ 34 abc", true);
		expecting =
			"Decision 1:\n" +
			"s0**-ctx:22(b)->s1\n" +
			"s1-INT->s2*\n" +
			"s2*-ctx:14(s)->s4\n" +
			"s4-ID->:s3=>2\n";
		assertEquals(expecting, result);
		assertEquals("line 1:5 reportAttemptingFullContext d=1: [(28,1,[22 14]), (24,2,[14])], input='34abc'\n" +
					 "line 1:5 reportContextSensitivity d=1: [(1,2,[])],uniqueAlt=2, input='34abc'\n",
					 this.stderrDuringParse);
	}

	@Test public void testCtxSensitiveDFATwoDiffInput() {
		String grammar =
			"grammar T;\n"+
			"s @after {dumpDFA();}\n" +
			"  : ('$' a | '@' b)+ ;\n" +
			"a : e ID ;\n" +
			"b : e INT ID ;\n" +
			"e : INT | ;\n" +
			"ID : 'a'..'z'+ ;\n"+
			"INT : '0'..'9'+ ;\n"+
			"WS : (' '|'\\t'|'\\n')+ {skip();} ;\n";
		String result = execParser("T.g", grammar, "TParser", "TLexer", "s",
								   "$ 34 abc @ 34 abc", true);
		String expecting =
			"Decision 1:\n" +
			"s0-EOF->:s3=>2\n" +
			"s0-'@'->:s2=>1\n" +
			"s0-'$'->:s1=>1\n" +
			"\n" +
			"Decision 2:\n" +
			"s0**-INT->s3\n" +
			"s0**-ctx:20(a)->s1\n" +
			"s0**-ctx:24(b)->s5\n" +
			"s1-INT->:s2=>1\n" +
			"s3-ID->:s4=>1\n" +
			"s5-INT->s6*\n" +
			"s6*-ctx:14(s)->s8\n" +
			"s8-ID->:s7=>2\n";
		assertEquals(expecting, result);
		assertEquals("line 1:5 reportAttemptingFullContext d=2: [(30,1,[20 10]), (22,2,[10])], input='34abc'\n" +
					 "line 1:2 reportContextSensitivity d=2: [(22,1,[10])],uniqueAlt=1, input='34'\n" +
<<<<<<< HEAD
					 "line 1:17 reportAttemptingFullContext d=2: [(30,1,[24 14]), (26,2,[14])], input='34abc'\n" +
					 "line 1:14 reportContextSensitivity d=2: [(1,2,[]), (8,2,[18]), (12,2,[18])],uniqueAlt=2, input='34abc'\n",
=======
					 "line 1:14 reportAttemptingFullContext d=2: [(30,1,[24 14]), (26,2,[14])], input='34abc'\n" +
					 "line 1:14 reportContextSensitivity d=2: [(8,2,[18]), (12,2,[18]), (1,2,[])],uniqueAlt=2, input='34abc'\n",
>>>>>>> f426e878
					 this.stderrDuringParse);
	}

	@Test public void testFullContextIF_THEN_ELSEParse() {
		String grammar =
			"grammar T;\n"+
			"s" +
			"@after {dumpDFA();}\n" +
			"    : '{' stat* '}'" +
			"    ;\n" +
			"stat: 'if' ID 'then' stat ('else' 'foo')?\n" +
			"    | 'return'\n" +
			"    ;" +
			"ID : 'a'..'z'+ ;\n"+
			"WS : (' '|'\\t'|'\\n')+ {skip();} ;\n";
		String input = "{ if x then return }";
		String result = execParser("T.g", grammar, "TParser", "TLexer", "s",
								   input, true);
		String expecting =
			"Decision 0:\n" +
			"s0-'if'->:s1=>1\n" +
			"s0-'}'->:s2=>2\n" +
			"\n" +
			"Decision 1:\n" +
			"s0-'}'->:s1=>2\n";
		assertEquals(expecting, result);
		assertEquals(null, this.stderrDuringParse);

		input =
			"{ if x then if y then return else foo }";
		result = execParser("T.g", grammar, "TParser", "TLexer", "s",
							input, true);
		expecting =
			"Decision 0:\n" +
			"s0-'if'->:s1=>1\n" +
			"s0-'}'->:s2=>2\n" +
			"\n" +
			"Decision 1:\n" +
			"s0-'else'->:s1=>1\n" +
			"s0-'}'->:s2=>2\n";
		assertEquals(expecting, result);
		assertEquals("line 1:29 reportAmbiguity d=1: ambigAlts={1..2}:[(25,1,[]), (25,2,[],up=1)],conflictingAlts={1..2},dipsIntoOuterContext, input='else'\n",
					 this.stderrDuringParse);

		input = "{ if x then return else foo }";
		result = execParser("T.g", grammar, "TParser", "TLexer", "s",
							input, true);
		expecting =
			"Decision 0:\n" +
			"s0-'if'->:s1=>1\n" +
			"s0-'}'->:s2=>2\n" +
			"\n" +
			"Decision 1:\n" +
			"s0-'else'->:s1=>1\n";
		assertEquals(expecting, result);
		// Technically, this input sequence is not ambiguous because else
		// uniquely predicts going into the optional subrule. else cannot
		// be matched by exiting stat since that would only match '}' or
		// the start of a stat. But, we are using the theory that
		// SLL(1)=LL(1) and so we are avoiding full context parsing
		// by declaring all else clause parsing to be ambiguous.
		assertEquals("line 1:19 reportAmbiguity d=1: ambigAlts={1..2}:[(25,1,[]), (25,2,[],up=1)],conflictingAlts={1..2},dipsIntoOuterContext, input='else'\n",
					 this.stderrDuringParse);

		input = "{ if x then return else foo }";
		result = execParser("T.g", grammar, "TParser", "TLexer", "s",
							input, true);
		expecting =
			"Decision 0:\n" +
			"s0-'if'->:s1=>1\n" +
			"s0-'}'->:s2=>2\n" +
			"\n" +
			"Decision 1:\n" +
			"s0-'else'->:s1=>1\n";
		assertEquals(expecting, result);
		assertEquals("line 1:19 reportAmbiguity d=1: ambigAlts={1..2}:[(25,1,[]), (25,2,[],up=1)],conflictingAlts={1..2},dipsIntoOuterContext, input='else'\n",
					 this.stderrDuringParse);

		input =
			"{ if x then return else foo\n" +
			"if x then if y then return else foo }";
		result = execParser("T.g", grammar, "TParser", "TLexer", "s",
							input, true);
		expecting =
			"Decision 0:\n" +
			"s0-'if'->:s1=>1\n" +
			"s0-'}'->:s2=>2\n" +
			"\n" +
			"Decision 1:\n" +
			"s0-'else'->:s1=>1\n" +
			"s0-'}'->:s2=>2\n";
		assertEquals(expecting, result);
		assertEquals("line 1:19 reportAmbiguity d=1: ambigAlts={1..2}:[(25,1,[]), (25,2,[],up=1)],conflictingAlts={1..2},dipsIntoOuterContext, input='else'\n",
					 this.stderrDuringParse);

		input =
			"{ if x then return else foo\n" +
			"if x then if y then return else foo }";
		result = execParser("T.g", grammar, "TParser", "TLexer", "s",
							input, true);
		expecting =
			"Decision 0:\n" +
				"s0-'if'->:s1=>1\n" +
				"s0-'}'->:s2=>2\n" +
				"\n" +
				"Decision 1:\n" +
				"s0-'else'->:s1=>1\n" +
				"s0-'}'->:s2=>2\n";
		assertEquals(expecting, result);
		assertEquals("line 1:19 reportAmbiguity d=1: ambigAlts={1..2}:[(25,1,[]), (25,2,[],up=1)],conflictingAlts={1..2},dipsIntoOuterContext, input='else'\n",
					 this.stderrDuringParse);
	}

}<|MERGE_RESOLUTION|>--- conflicted
+++ resolved
@@ -126,13 +126,8 @@
 		assertEquals(expecting, result);
 		assertEquals("line 1:5 reportAttemptingFullContext d=2: [(30,1,[20 10]), (22,2,[10])], input='34abc'\n" +
 					 "line 1:2 reportContextSensitivity d=2: [(22,1,[10])],uniqueAlt=1, input='34'\n" +
-<<<<<<< HEAD
-					 "line 1:17 reportAttemptingFullContext d=2: [(30,1,[24 14]), (26,2,[14])], input='34abc'\n" +
+					 "line 1:14 reportAttemptingFullContext d=2: [(30,1,[24 14]), (26,2,[14])], input='34abc'\n" +
 					 "line 1:14 reportContextSensitivity d=2: [(1,2,[]), (8,2,[18]), (12,2,[18])],uniqueAlt=2, input='34abc'\n",
-=======
-					 "line 1:14 reportAttemptingFullContext d=2: [(30,1,[24 14]), (26,2,[14])], input='34abc'\n" +
-					 "line 1:14 reportContextSensitivity d=2: [(8,2,[18]), (12,2,[18]), (1,2,[])],uniqueAlt=2, input='34abc'\n",
->>>>>>> f426e878
 					 this.stderrDuringParse);
 	}
 
