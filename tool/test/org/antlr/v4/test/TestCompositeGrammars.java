--- conflicted
+++ resolved
@@ -266,14 +266,9 @@
 			"grammar M;\n" +
 			"import S;\n" +
 			"s : x INT ;\n";
-<<<<<<< HEAD
-		writeFile(tmpdir, "M.g", master);
+		writeFile(tmpdir, "M.g4", master);
 		@SuppressWarnings("unused")
-		Grammar g = new Grammar(tmpdir+"/M.g", master, equeue);
-=======
-		writeFile(tmpdir, "M.g4", master);
 		Grammar g = new Grammar(tmpdir+"/M.g4", master, equeue);
->>>>>>> f166df7b
 
 		assertEquals("unexpected errors: "+equeue, 0, equeue.errors.size());
 
@@ -323,14 +318,9 @@
 			"import S;\n" +
 			"s : x ;\n" +
 			"WS : (' '|'\\n') {skip();} ;\n" ;
-<<<<<<< HEAD
-		writeFile(tmpdir, "M.g", master);
+		writeFile(tmpdir, "M.g4", master);
 		@SuppressWarnings("unused")
-		Grammar g = new Grammar(tmpdir+"/M.g", master, equeue);
-=======
-		writeFile(tmpdir, "M.g4", master);
 		Grammar g = new Grammar(tmpdir+"/M.g4", master, equeue);
->>>>>>> f166df7b
 
 		assertEquals(ErrorType.SYNTAX_ERROR, equeue.errors.get(0).errorType);
 	}
