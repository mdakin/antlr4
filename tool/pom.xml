
<project xmlns="http://maven.apache.org/POM/4.0.0" xmlns:xsi="http://www.w3.org/2001/XMLSchema-instance"
         xsi:schemaLocation="http://maven.apache.org/POM/4.0.0 http://maven.apache.org/xsd/maven-4.0.0.xsd">
    <modelVersion>4.0.0</modelVersion>

    <groupId>org.antlr</groupId>
    <artifactId>antlr4</artifactId>
    <version>4.0-SNAPSHOT</version>
    <packaging>jar</packaging>

    <name>antlr4</name>
    <url>http://www.antlr.org</url>

    <properties>
        <project.build.sourceEncoding>UTF-8</project.build.sourceEncoding>
    </properties>

    <dependencies>
        <dependency>
            <groupId>junit</groupId>
            <artifactId>junit</artifactId>
            <version>4.10</version>
            <scope>test</scope>
        </dependency>
        <dependency>
            <groupId>org.antlr</groupId>
            <artifactId>antlr4-runtime</artifactId>
            <version>${project.version}</version>
        </dependency>
        <dependency>
            <groupId>org.antlr</groupId>
            <artifactId>antlr-runtime</artifactId>
            <version>3.4.1-SNAPSHOT</version>
        </dependency>
        <dependency>
            <groupId>org.antlr</groupId>
            <artifactId>ST4</artifactId>
<<<<<<< HEAD
            <version>4.0.6-SNAPSHOT</version>
=======
            <version>4.0.4</version>
>>>>>>> d5341b55
        </dependency>
    </dependencies>

    <build>

        <sourceDirectory>src</sourceDirectory>
        <resources>
            <resource>
                <directory>resources</directory>
            </resource>
        </resources>

        <testSourceDirectory>test</testSourceDirectory>

        <plugins>
           <plugin>
                <groupId>org.antlr</groupId>
                <artifactId>antlr3-maven-plugin</artifactId>
                <version>3.4.1-SNAPSHOT</version>
                <configuration>
                    <sourceDirectory>src</sourceDirectory>
                    <verbose>true</verbose>
                </configuration>
                <executions>
                    <execution>
                        <goals>
                            <goal>antlr</goal>
                        </goals>
                    </execution>
                </executions>
            </plugin>

            <plugin>
                <artifactId>maven-compiler-plugin</artifactId>
                <version>2.3.2</version>
                <configuration>
                    <source>1.6</source>
                    <target>1.6</target>
                    <showDeprecation>true</showDeprecation>
                    <showWarnings>true</showWarnings>
                    <compilerArguments>
                        <Xlint/>
                    </compilerArguments>
                </configuration>
            </plugin>

            <plugin>
                <artifactId>maven-surefire-plugin</artifactId>
                <version>2.12</version>
            </plugin>
        </plugins>
    </build>

</project><|MERGE_RESOLUTION|>--- conflicted
+++ resolved
@@ -35,11 +35,7 @@
         <dependency>
             <groupId>org.antlr</groupId>
             <artifactId>ST4</artifactId>
-<<<<<<< HEAD
-            <version>4.0.6-SNAPSHOT</version>
-=======
             <version>4.0.4</version>
->>>>>>> d5341b55
         </dependency>
     </dependencies>
 
