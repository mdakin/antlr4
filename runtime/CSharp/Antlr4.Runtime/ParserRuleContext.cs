--- conflicted
+++ resolved
@@ -33,10 +33,6 @@
 using Antlr4.Runtime.Misc;
 using Antlr4.Runtime.Sharpen;
 using Antlr4.Runtime.Tree;
-<<<<<<< HEAD
-using Antlr4.Runtime.Sharpen;
-=======
->>>>>>> 9a23a7f3
 
 namespace Antlr4.Runtime
 {
@@ -296,11 +292,7 @@
         {
             if (children == null)
             {
-<<<<<<< HEAD
                 return Collections.EmptyList<ITerminalNode>();
-=======
-                return Antlr4.Runtime.Sharpen.Collections.EmptyList();
->>>>>>> 9a23a7f3
             }
             List<ITerminalNode> tokens = null;
             foreach (IParseTree o in children)
@@ -321,11 +313,7 @@
             }
             if (tokens == null)
             {
-<<<<<<< HEAD
                 return Collections.EmptyList<ITerminalNode>();
-=======
-                return Antlr4.Runtime.Sharpen.Collections.EmptyList();
->>>>>>> 9a23a7f3
             }
 #if NET45PLUS
             return tokens;
@@ -350,11 +338,7 @@
         {
             if (children == null)
             {
-<<<<<<< HEAD
                 return Collections.EmptyList<T>();
-=======
-                return Antlr4.Runtime.Sharpen.Collections.EmptyList();
->>>>>>> 9a23a7f3
             }
             List<T> contexts = null;
             foreach (IParseTree o in children)
@@ -365,20 +349,12 @@
                     {
                         contexts = new List<T>();
                     }
-<<<<<<< HEAD
                     contexts.Add((T)o);
-=======
-                    contexts.Add(ctxType.Cast(o));
->>>>>>> 9a23a7f3
                 }
             }
             if (contexts == null)
             {
-<<<<<<< HEAD
                 return Collections.EmptyList<T>();
-=======
-                return Antlr4.Runtime.Sharpen.Collections.EmptyList();
->>>>>>> 9a23a7f3
             }
 #if NET45PLUS
             return contexts;
@@ -426,13 +402,8 @@
         /// <summary>Used for rule context info debugging during parse-time, not so much for ATN debugging</summary>
         public virtual string ToInfoString(Parser recognizer)
         {
-<<<<<<< HEAD
             List<string> rules = new List<string>(recognizer.GetRuleInvocationStack(this));
             rules.Reverse();
-=======
-            IList<string> rules = recognizer.GetRuleInvocationStack(this);
-            Antlr4.Runtime.Sharpen.Collections.Reverse(rules);
->>>>>>> 9a23a7f3
             return "ParserRuleContext" + rules + "{" + "start=" + start + ", stop=" + stop + '}';
         }
     }
