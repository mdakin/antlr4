/*
 * [The "BSD license"]
 *  Copyright (c) 2013 Terence Parr
 *  Copyright (c) 2013 Sam Harwell
 *  All rights reserved.
 *
 *  Redistribution and use in source and binary forms, with or without
 *  modification, are permitted provided that the following conditions
 *  are met:
 *
 *  1. Redistributions of source code must retain the above copyright
 *     notice, this list of conditions and the following disclaimer.
 *  2. Redistributions in binary form must reproduce the above copyright
 *     notice, this list of conditions and the following disclaimer in the
 *     documentation and/or other materials provided with the distribution.
 *  3. The name of the author may not be used to endorse or promote products
 *     derived from this software without specific prior written permission.
 *
 *  THIS SOFTWARE IS PROVIDED BY THE AUTHOR ``AS IS'' AND ANY EXPRESS OR
 *  IMPLIED WARRANTIES, INCLUDING, BUT NOT LIMITED TO, THE IMPLIED WARRANTIES
 *  OF MERCHANTABILITY AND FITNESS FOR A PARTICULAR PURPOSE ARE DISCLAIMED.
 *  IN NO EVENT SHALL THE AUTHOR BE LIABLE FOR ANY DIRECT, INDIRECT,
 *  INCIDENTAL, SPECIAL, EXEMPLARY, OR CONSEQUENTIAL DAMAGES (INCLUDING, BUT
 *  NOT LIMITED TO, PROCUREMENT OF SUBSTITUTE GOODS OR SERVICES; LOSS OF USE,
 *  DATA, OR PROFITS; OR BUSINESS INTERRUPTION) HOWEVER CAUSED AND ON ANY
 *  THEORY OF LIABILITY, WHETHER IN CONTRACT, STRICT LIABILITY, OR TORT
 *  (INCLUDING NEGLIGENCE OR OTHERWISE) ARISING IN ANY WAY OUT OF THE USE OF
 *  THIS SOFTWARE, EVEN IF ADVISED OF THE POSSIBILITY OF SUCH DAMAGE.
 */
using System;
using System.Collections.Generic;
using System.Text;
using Antlr4.Runtime;
using Antlr4.Runtime.Atn;
using Antlr4.Runtime.Misc;
using Sharpen;

namespace Antlr4.Runtime.Atn
{
    /// <summary>A tuple: (ATN state, predicted alt, syntactic, semantic context).</summary>
    /// <remarks>
    /// A tuple: (ATN state, predicted alt, syntactic, semantic context).
    /// The syntactic context is a graph-structured stack node whose
    /// path(s) to the root is the rule invocation(s)
    /// chain used to arrive at the state.  The semantic context is
    /// the tree of semantic predicates encountered before reaching
    /// an ATN state.
    /// </remarks>
    public class ATNConfig
    {
        /// <summary>The ATN state associated with this configuration</summary>
        [NotNull]
        private readonly ATNState state;

        private int altAndOuterContextDepth;

        /// <summary>
        /// The stack of invoking states leading to the rule/states associated
        /// with this config.
        /// </summary>
        /// <remarks>
        /// The stack of invoking states leading to the rule/states associated
        /// with this config.  We track only those contexts pushed during
        /// execution of the ATN simulator.
        /// </remarks>
        [NotNull]
        private PredictionContext context;

        protected internal ATNConfig(ATNState state, int alt, PredictionContext context)
        {
            System.Diagnostics.Debug.Assert((alt & unchecked((int)(0xFFFFFF))) == alt);
            this.state = state;
            this.altAndOuterContextDepth = alt & unchecked((int)(0x7FFFFFFF));
            this.context = context;
        }

        protected internal ATNConfig(Antlr4.Runtime.Atn.ATNConfig c, ATNState state, PredictionContext context)
        {
            this.state = state;
            this.altAndOuterContextDepth = c.altAndOuterContextDepth & unchecked((int)(0x7FFFFFFF));
            this.context = context;
        }

        public static Antlr4.Runtime.Atn.ATNConfig Create(ATNState state, int alt, PredictionContext context)
        {
            return Create(state, alt, context, Antlr4.Runtime.Atn.SemanticContext.None, -1);
        }

        public static Antlr4.Runtime.Atn.ATNConfig Create(ATNState state, int alt, PredictionContext context, Antlr4.Runtime.Atn.SemanticContext semanticContext)
        {
            return Create(state, alt, context, semanticContext, -1);
        }

        public static Antlr4.Runtime.Atn.ATNConfig Create(ATNState state, int alt, PredictionContext context, Antlr4.Runtime.Atn.SemanticContext semanticContext, int actionIndex)
        {
            if (semanticContext != Antlr4.Runtime.Atn.SemanticContext.None)
            {
                if (actionIndex != -1)
                {
                    return new ATNConfig.ActionSemanticContextATNConfig(actionIndex, semanticContext, state, alt, context);
                }
                else
                {
                    return new ATNConfig.SemanticContextATNConfig(semanticContext, state, alt, context);
                }
            }
            else
            {
                if (actionIndex != -1)
                {
                    return new ATNConfig.ActionATNConfig(actionIndex, state, alt, context);
                }
                else
                {
                    return new Antlr4.Runtime.Atn.ATNConfig(state, alt, context);
                }
            }
        }

        /// <summary>Gets the ATN state associated with this configuration.</summary>
        /// <remarks>Gets the ATN state associated with this configuration.</remarks>
        public ATNState State
        {
            get
            {
                return state;
            }
        }

        /// <summary>What alt (or lexer rule) is predicted by this configuration.</summary>
        /// <remarks>What alt (or lexer rule) is predicted by this configuration.</remarks>
        public int Alt
        {
            get
            {
                return altAndOuterContextDepth & unchecked((int)(0x00FFFFFF));
            }
        }

        public virtual bool IsHidden
        {
            get
            {
                return altAndOuterContextDepth < 0;
            }
            set
            {
                if (value)
                {
                    altAndOuterContextDepth |= unchecked((int)(0x80000000));
                }
                else
                {
                    altAndOuterContextDepth &= ~unchecked((int)(0x80000000));
                }
            }
        }

        public virtual PredictionContext Context
        {
            get
            {
                return context;
            }
            set
            {
                PredictionContext context = value;
                this.context = context;
            }
        }

        public bool ReachesIntoOuterContext
        {
            get
            {
                return OuterContextDepth != 0;
            }
        }

        /// <summary>
        /// We cannot execute predicates dependent upon local context unless
        /// we know for sure we are in the correct context.
        /// </summary>
        /// <remarks>
        /// We cannot execute predicates dependent upon local context unless
        /// we know for sure we are in the correct context. Because there is
        /// no way to do this efficiently, we simply cannot evaluate
        /// dependent predicates unless we are in the rule that initially
        /// invokes the ATN simulator.
        /// closure() tracks the depth of how far we dip into the
        /// outer context: depth &gt; 0.  Note that it may not be totally
        /// accurate depth since I don't ever decrement. TODO: make it a boolean then
        /// </remarks>
        public virtual int OuterContextDepth
        {
            get
            {
                return ((int)(((uint)altAndOuterContextDepth) >> 24)) & unchecked((int)(0x7F));
            }
            set
            {
                int outerContextDepth = value;
                System.Diagnostics.Debug.Assert(outerContextDepth >= 0);
                // saturate at 0x7F - everything but zero/positive is only used for debug information anyway
                outerContextDepth = Math.Min(outerContextDepth, unchecked((int)(0x7F)));
                this.altAndOuterContextDepth = (outerContextDepth << 24) | (altAndOuterContextDepth & ~unchecked((int)(0x7F000000)));
            }
        }

        public virtual int ActionIndex
        {
            get
            {
                return -1;
            }
        }

        public virtual Antlr4.Runtime.Atn.SemanticContext SemanticContext
        {
            get
            {
                return Antlr4.Runtime.Atn.SemanticContext.None;
            }
        }

        public Antlr4.Runtime.Atn.ATNConfig Clone()
        {
            return Transform(this.State);
        }

        public Antlr4.Runtime.Atn.ATNConfig Transform(ATNState state)
        {
            return Transform(state, this.context, this.SemanticContext, this.ActionIndex);
        }

        public Antlr4.Runtime.Atn.ATNConfig Transform(ATNState state, Antlr4.Runtime.Atn.SemanticContext semanticContext)
        {
            return Transform(state, this.context, semanticContext, this.ActionIndex);
        }

        public Antlr4.Runtime.Atn.ATNConfig Transform(ATNState state, PredictionContext context)
        {
            return Transform(state, context, this.SemanticContext, this.ActionIndex);
        }

        public Antlr4.Runtime.Atn.ATNConfig Transform(ATNState state, int actionIndex)
        {
            return Transform(state, context, this.SemanticContext, actionIndex);
        }

        private Antlr4.Runtime.Atn.ATNConfig Transform(ATNState state, PredictionContext context, Antlr4.Runtime.Atn.SemanticContext semanticContext, int actionIndex)
        {
            if (semanticContext != Antlr4.Runtime.Atn.SemanticContext.None)
            {
                if (actionIndex != -1)
                {
                    return new ATNConfig.ActionSemanticContextATNConfig(actionIndex, semanticContext, this, state, context);
                }
                else
                {
                    return new ATNConfig.SemanticContextATNConfig(semanticContext, this, state, context);
                }
            }
            else
            {
                if (actionIndex != -1)
                {
                    return new ATNConfig.ActionATNConfig(actionIndex, this, state, context);
                }
                else
                {
                    return new Antlr4.Runtime.Atn.ATNConfig(this, state, context);
                }
            }
        }

        public virtual Antlr4.Runtime.Atn.ATNConfig AppendContext(int context, PredictionContextCache contextCache)
        {
            PredictionContext appendedContext = Context.AppendContext(context, contextCache);
            Antlr4.Runtime.Atn.ATNConfig result = Transform(State, appendedContext);
            return result;
        }

        public virtual Antlr4.Runtime.Atn.ATNConfig AppendContext(PredictionContext context, PredictionContextCache contextCache)
        {
            PredictionContext appendedContext = Context.AppendContext(context, contextCache);
            Antlr4.Runtime.Atn.ATNConfig result = Transform(State, appendedContext);
            return result;
        }

        public virtual bool Contains(Antlr4.Runtime.Atn.ATNConfig subconfig)
        {
            if (this.State.stateNumber != subconfig.State.stateNumber || this.Alt != subconfig.Alt || !this.SemanticContext.Equals(subconfig.SemanticContext))
            {
                return false;
            }
            Stack<PredictionContext> leftWorkList = new Stack<PredictionContext>();
            Stack<PredictionContext> rightWorkList = new Stack<PredictionContext>();
            leftWorkList.Push(Context);
            rightWorkList.Push(subconfig.Context);
            while (leftWorkList.Count > 0)
            {
                PredictionContext left = leftWorkList.Pop();
                PredictionContext right = rightWorkList.Pop();
                if (left == right)
                {
                    return true;
                }
                if (left.Size < right.Size)
                {
                    return false;
                }
                if (right.IsEmpty)
                {
                    return left.HasEmpty;
                }
                else
                {
                    for (int i = 0; i < right.Size; i++)
                    {
                        int index = left.FindReturnState(right.GetReturnState(i));
                        if (index < 0)
                        {
                            // assumes invokingStates has no duplicate entries
                            return false;
                        }
                        leftWorkList.Push(left.GetParent(index));
                        rightWorkList.Push(right.GetParent(i));
                    }
                }
            }
            return false;
        }

        /// <summary>
        /// An ATN configuration is equal to another if both have
        /// the same state, they predict the same alternative, and
        /// syntactic/semantic contexts are the same.
        /// </summary>
        /// <remarks>
        /// An ATN configuration is equal to another if both have
        /// the same state, they predict the same alternative, and
        /// syntactic/semantic contexts are the same.
        /// </remarks>
        public override bool Equals(object o)
        {
            if (!(o is Antlr4.Runtime.Atn.ATNConfig))
            {
                return false;
            }
            return this.Equals((Antlr4.Runtime.Atn.ATNConfig)o);
        }

        public virtual bool Equals(Antlr4.Runtime.Atn.ATNConfig other)
        {
            if (this == other)
            {
                return true;
            }
            else
            {
                if (other == null)
                {
                    return false;
                }
            }
            return this.State.stateNumber == other.State.stateNumber && this.Alt == other.Alt && this.ReachesIntoOuterContext == other.ReachesIntoOuterContext && this.Context.Equals(other.Context) && this.SemanticContext.Equals(other.SemanticContext) && this.ActionIndex == other.ActionIndex;
        }

        public override int GetHashCode()
        {
            int hashCode = MurmurHash.Initialize(7);
            hashCode = MurmurHash.Update(hashCode, State.stateNumber);
            hashCode = MurmurHash.Update(hashCode, Alt);
            hashCode = MurmurHash.Update(hashCode, ReachesIntoOuterContext ? 1 : 0);
            hashCode = MurmurHash.Update(hashCode, Context);
            hashCode = MurmurHash.Update(hashCode, SemanticContext);
            hashCode = MurmurHash.Finish(hashCode, 5);
            return hashCode;
        }

        public virtual string ToDotString()
        {
#if NET_CF
            throw new NotImplementedException("The current platform does not provide RuntimeHelpers.GetHashCode(object).");
#else
            StringBuilder builder = new StringBuilder();
            builder.Append("digraph G {\n");
            builder.Append("rankdir=LR;\n");
<<<<<<< HEAD
            HashSet<PredictionContext> visited = new HashSet<PredictionContext>();
            Stack<PredictionContext> workList = new Stack<PredictionContext>();
            workList.Push(Context);
            visited.Add(Context);
            while (workList.Count > 0)
=======
            IDictionary<PredictionContext, PredictionContext> visited = new IdentityHashMap<PredictionContext, PredictionContext>();
            IDeque<PredictionContext> workList = new ArrayDeque<PredictionContext>();
            workList.AddItem(Context);
            visited.Put(Context, Context);
            while (!workList.IsEmpty())
>>>>>>> 828f0639
            {
                PredictionContext current = workList.Pop();
                for (int i = 0; i < current.Size; i++)
                {
                    builder.Append("  s").Append(System.Runtime.CompilerServices.RuntimeHelpers.GetHashCode(current));
                    builder.Append("->");
                    builder.Append("s").Append(System.Runtime.CompilerServices.RuntimeHelpers.GetHashCode(current.GetParent(i)));
                    builder.Append("[label=\"").Append(current.GetReturnState(i)).Append("\"];\n");
                    if (visited.Add(current.GetParent(i)))
                    {
                        workList.Push(current.GetParent(i));
                    }
                }
            }
            builder.Append("}\n");
            return builder.ToString();
#endif
        }

        public override string ToString()
        {
            return ToString(null, true, false);
        }

        public virtual string ToString(IRecognizer recog, bool showAlt)
        {
            return ToString(recog, showAlt, true);
        }

<<<<<<< HEAD
        public virtual string ToString(IRecognizer recog, bool showAlt, bool showContext
            )
=======
        public virtual string ToString<_T0>(Recognizer<_T0> recog, bool showAlt, bool showContext)
>>>>>>> 828f0639
        {
            StringBuilder buf = new StringBuilder();
            //		if ( state.ruleIndex>=0 ) {
            //			if ( recog!=null ) buf.append(recog.getRuleNames()[state.ruleIndex]+":");
            //			else buf.append(state.ruleIndex+":");
            //		}
            string[] contexts;
            if (showContext)
            {
                contexts = Context.ToStrings(recog, this.State.stateNumber);
            }
            else
            {
                contexts = new string[] { "?" };
            }
            bool first = true;
            foreach (string contextDesc in contexts)
            {
                if (first)
                {
                    first = false;
                }
                else
                {
                    buf.Append(", ");
                }
                buf.Append('(');
                buf.Append(State);
                if (showAlt)
                {
                    buf.Append(",");
                    buf.Append(Alt);
                }
                if (Context != null)
                {
                    buf.Append(",");
                    buf.Append(contextDesc);
                }
                if (SemanticContext != null && SemanticContext != Antlr4.Runtime.Atn.SemanticContext.None)
                {
                    buf.Append(",");
                    buf.Append(SemanticContext);
                }
                if (ReachesIntoOuterContext)
                {
                    buf.Append(",up=").Append(OuterContextDepth);
                }
                buf.Append(')');
            }
            return buf.ToString();
        }

        private class SemanticContextATNConfig : ATNConfig
        {
            [NotNull]
            private readonly Antlr4.Runtime.Atn.SemanticContext semanticContext;

            public SemanticContextATNConfig(Antlr4.Runtime.Atn.SemanticContext semanticContext, ATNState state, int alt, PredictionContext context)
                : base(state, alt, context)
            {
                this.semanticContext = semanticContext;
            }

            public SemanticContextATNConfig(Antlr4.Runtime.Atn.SemanticContext semanticContext, ATNConfig c, ATNState state, PredictionContext context)
                : base(c, state, context)
            {
                this.semanticContext = semanticContext;
            }

            public override Antlr4.Runtime.Atn.SemanticContext SemanticContext
            {
                get
                {
                    return semanticContext;
                }
            }
        }

        private class ActionATNConfig : ATNConfig
        {
            private readonly int actionIndex;

            public ActionATNConfig(int actionIndex, ATNState state, int alt, PredictionContext context)
                : base(state, alt, context)
            {
                this.actionIndex = actionIndex;
            }

            protected internal ActionATNConfig(int actionIndex, ATNConfig c, ATNState state, PredictionContext context)
                : base(c, state, context)
            {
                if (c.SemanticContext != SemanticContext.None)
                {
                    throw new NotSupportedException();
                }
                this.actionIndex = actionIndex;
            }

            public override int ActionIndex
            {
                get
                {
                    return actionIndex;
                }
            }
        }

        private class ActionSemanticContextATNConfig : ATNConfig.SemanticContextATNConfig
        {
            private readonly int actionIndex;

            public ActionSemanticContextATNConfig(int actionIndex, SemanticContext semanticContext, ATNState state, int alt, PredictionContext context)
                : base(semanticContext, state, alt, context)
            {
                this.actionIndex = actionIndex;
            }

            public ActionSemanticContextATNConfig(int actionIndex, SemanticContext semanticContext, ATNConfig c, ATNState state, PredictionContext context)
                : base(semanticContext, c, state, context)
            {
                this.actionIndex = actionIndex;
            }

            public override int ActionIndex
            {
                get
                {
                    return actionIndex;
                }
            }
        }
    }
}<|MERGE_RESOLUTION|>--- conflicted
+++ resolved
@@ -387,19 +387,11 @@
             StringBuilder builder = new StringBuilder();
             builder.Append("digraph G {\n");
             builder.Append("rankdir=LR;\n");
-<<<<<<< HEAD
             HashSet<PredictionContext> visited = new HashSet<PredictionContext>();
             Stack<PredictionContext> workList = new Stack<PredictionContext>();
             workList.Push(Context);
             visited.Add(Context);
             while (workList.Count > 0)
-=======
-            IDictionary<PredictionContext, PredictionContext> visited = new IdentityHashMap<PredictionContext, PredictionContext>();
-            IDeque<PredictionContext> workList = new ArrayDeque<PredictionContext>();
-            workList.AddItem(Context);
-            visited.Put(Context, Context);
-            while (!workList.IsEmpty())
->>>>>>> 828f0639
             {
                 PredictionContext current = workList.Pop();
                 for (int i = 0; i < current.Size; i++)
@@ -429,12 +421,7 @@
             return ToString(recog, showAlt, true);
         }
 
-<<<<<<< HEAD
-        public virtual string ToString(IRecognizer recog, bool showAlt, bool showContext
-            )
-=======
-        public virtual string ToString<_T0>(Recognizer<_T0> recog, bool showAlt, bool showContext)
->>>>>>> 828f0639
+        public virtual string ToString(IRecognizer recog, bool showAlt, bool showContext)
         {
             StringBuilder buf = new StringBuilder();
             //		if ( state.ruleIndex>=0 ) {
