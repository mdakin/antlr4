/*
 * [The "BSD license"]
 *  Copyright (c) 2013 Terence Parr
 *  Copyright (c) 2013 Sam Harwell
 *  All rights reserved.
 *
 *  Redistribution and use in source and binary forms, with or without
 *  modification, are permitted provided that the following conditions
 *  are met:
 *
 *  1. Redistributions of source code must retain the above copyright
 *     notice, this list of conditions and the following disclaimer.
 *  2. Redistributions in binary form must reproduce the above copyright
 *     notice, this list of conditions and the following disclaimer in the
 *     documentation and/or other materials provided with the distribution.
 *  3. The name of the author may not be used to endorse or promote products
 *     derived from this software without specific prior written permission.
 *
 *  THIS SOFTWARE IS PROVIDED BY THE AUTHOR ``AS IS'' AND ANY EXPRESS OR
 *  IMPLIED WARRANTIES, INCLUDING, BUT NOT LIMITED TO, THE IMPLIED WARRANTIES
 *  OF MERCHANTABILITY AND FITNESS FOR A PARTICULAR PURPOSE ARE DISCLAIMED.
 *  IN NO EVENT SHALL THE AUTHOR BE LIABLE FOR ANY DIRECT, INDIRECT,
 *  INCIDENTAL, SPECIAL, EXEMPLARY, OR CONSEQUENTIAL DAMAGES (INCLUDING, BUT
 *  NOT LIMITED TO, PROCUREMENT OF SUBSTITUTE GOODS OR SERVICES; LOSS OF USE,
 *  DATA, OR PROFITS; OR BUSINESS INTERRUPTION) HOWEVER CAUSED AND ON ANY
 *  THEORY OF LIABILITY, WHETHER IN CONTRACT, STRICT LIABILITY, OR TORT
 *  (INCLUDING NEGLIGENCE OR OTHERWISE) ARISING IN ANY WAY OUT OF THE USE OF
 *  THIS SOFTWARE, EVEN IF ADVISED OF THE POSSIBILITY OF SUCH DAMAGE.
 */
using System.Collections.Generic;
using Antlr4.Runtime.Atn;
using Antlr4.Runtime.Misc;
using Sharpen;

namespace Antlr4.Runtime.Atn
{
    public class LL1Analyzer
    {
        /// <summary>
        /// Special value added to the lookahead sets to indicate that we hit
        /// a predicate during analysis if
        /// <code>seeThruPreds==false</code>
        /// .
        /// </summary>
        public const int HitPred = TokenConstants.InvalidType;

        [NotNull]
        public readonly ATN atn;

        public LL1Analyzer(ATN atn)
        {
            this.atn = atn;
        }

        /// <summary>
        /// Calculates the SLL(1) expected lookahead set for each outgoing transition
        /// of an
        /// <see cref="ATNState">ATNState</see>
        /// . The returned array has one element for each
        /// outgoing transition in
        /// <code>s</code>
        /// . If the closure from transition
        /// <em>i</em> leads to a semantic predicate before matching a symbol, the
        /// element at index <em>i</em> of the result will be
        /// <code>null</code>
        /// .
        /// </summary>
        /// <param name="s">the ATN state</param>
        /// <returns>
        /// the expected symbols for each outgoing transition of
        /// <code>s</code>
        /// .
        /// </returns>
        [return: Nullable]
        public virtual IntervalSet[] GetDecisionLookahead(ATNState s)
        {
            //		System.out.println("LOOK("+s.stateNumber+")");
            if (s == null)
            {
                return null;
            }
            IntervalSet[] look = new IntervalSet[s.NumberOfTransitions];
            for (int alt = 0; alt < s.NumberOfTransitions; alt++)
            {
                look[alt] = new IntervalSet();
                HashSet<ATNConfig> lookBusy = new HashSet<ATNConfig>();
                bool seeThruPreds = false;
                // fail to get lookahead upon pred
                Look(s.Transition(alt).target, null, PredictionContext.EmptyFull, look[alt], lookBusy, new BitSet(), seeThruPreds, false);
                // Wipe out lookahead for this alternative if we found nothing
                // or we had a predicate when we !seeThruPreds
                if (look[alt].Size() == 0 || look[alt].Contains(HitPred))
                {
                    look[alt] = null;
                }
            }
            return look;
        }

        /// <summary>
        /// Compute set of tokens that can follow
        /// <code>s</code>
        /// in the ATN in the
        /// specified
        /// <code>ctx</code>
        /// .
        /// <p/>
        /// If
        /// <code>ctx</code>
        /// is
        /// <code>null</code>
        /// and the end of the rule containing
        /// <code>s</code>
        /// is reached,
        /// <see cref="TokenConstants.Epsilon"/>
        /// is added to the result set.
        /// If
        /// <code>ctx</code>
        /// is not
        /// <code>null</code>
        /// and the end of the outermost rule is
        /// reached,
        /// <see cref="Antlr4.Runtime.TokenConstants.Eof">Antlr4.Runtime.TokenConstants.Eof</see>
        /// is added to the result set.
        /// </summary>
        /// <param name="s">the ATN state</param>
        /// <param name="ctx">
        /// the complete parser context, or
        /// <code>null</code>
        /// if the context
        /// should be ignored
        /// </param>
        /// <returns>
        /// The set of tokens that can follow
        /// <code>s</code>
        /// in the ATN in the
        /// specified
        /// <code>ctx</code>
        /// .
        /// </returns>
        [return: NotNull]
        public virtual IntervalSet Look(ATNState s, PredictionContext ctx)
        {
            return Look(s, null, ctx);
        }

        /// <summary>
        /// Compute set of tokens that can follow
        /// <code>s</code>
        /// in the ATN in the
        /// specified
        /// <code>ctx</code>
        /// .
        /// <p/>
        /// If
        /// <code>ctx</code>
        /// is
        /// <code>null</code>
        /// and the end of the rule containing
        /// <code>s</code>
        /// is reached,
        /// <see cref="TokenConstants.Epsilon"/>
        /// is added to the result set.
        /// If
        /// <see cref="IntStreamConstants.Eof"/>
        /// is not
        /// <code>null</code>
        /// and the end of the outermost rule is
        /// reached,
        /// <see cref="TokenConstants.Eof"/>
        /// is added to the result set.
        /// </summary>
        /// <param name="s">the ATN state</param>
        /// <param name="stopState">
        /// the ATN state to stop at. This can be a
        /// <see cref="BlockEndState">BlockEndState</see>
        /// to detect epsilon paths through a closure.
        /// </param>
        /// <param name="ctx">
        /// the complete parser context, or
        /// <code>null</code>
        /// if the context
        /// should be ignored
        /// </param>
        /// <returns>
        /// The set of tokens that can follow
        /// <code>s</code>
        /// in the ATN in the
        /// specified
        /// <code>ctx</code>
        /// .
        /// </returns>
<<<<<<< HEAD
        [return: NotNull]
        public virtual IntervalSet Look(ATNState s, ATNState stopState, PredictionContext
             ctx)
=======
        [NotNull]
        public virtual IntervalSet Look(ATNState s, ATNState stopState, PredictionContext ctx)
>>>>>>> 828f0639
        {
            IntervalSet r = new IntervalSet();
            bool seeThruPreds = true;
            // ignore preds; get all lookahead
            Look(s, stopState, ctx, r, new HashSet<ATNConfig>(), new BitSet(), seeThruPreds, true);
            return r;
        }

        /// <summary>
        /// Compute set of tokens that can follow
        /// <code>s</code>
        /// in the ATN in the
        /// specified
        /// <code>ctx</code>
        /// .
        /// <p/>
        /// If
        /// <code>ctx</code>
        /// is
        /// <see cref="PredictionContext.EmptyLocal">PredictionContext.EmptyLocal</see>
        /// and
        /// <code>stopState</code>
        /// or the end of the rule containing
        /// <code>s</code>
        /// is reached,
        /// <see cref="TokenConstants.Epsilon"/>
        /// is added to the result set. If
        /// <code>ctx</code>
        /// is not
        /// <see cref="PredictionContext.EmptyLocal">PredictionContext.EmptyLocal</see>
        /// and
        /// <code>addEOF</code>
        /// is
        /// <code>true</code>
        /// and
        /// <code>stopState</code>
        /// or the end of the outermost rule is reached,
        /// <see cref="TokenConstants.Eof"/>
        /// is added to the result set.
        /// </summary>
        /// <param name="s">the ATN state.</param>
        /// <param name="stopState">
        /// the ATN state to stop at. This can be a
        /// <see cref="BlockEndState">BlockEndState</see>
        /// to detect epsilon paths through a closure.
        /// </param>
        /// <param name="ctx">
        /// The outer context, or
        /// <see cref="PredictionContext.EmptyLocal">PredictionContext.EmptyLocal</see>
        /// if
        /// the outer context should not be used.
        /// </param>
        /// <param name="look">The result lookahead set.</param>
        /// <param name="lookBusy">
        /// A set used for preventing epsilon closures in the ATN
        /// from causing a stack overflow. Outside code should pass
        /// <code>new HashSet&lt;ATNConfig&gt;</code>
        /// for this argument.
        /// </param>
        /// <param name="calledRuleStack">
        /// A set used for preventing left recursion in the
        /// ATN from causing a stack overflow. Outside code should pass
        /// <code>new BitSet()</code>
        /// for this argument.
        /// </param>
        /// <param name="seeThruPreds">
        /// 
        /// <code>true</code>
        /// to true semantic predicates as
        /// implicitly
        /// <code>true</code>
        /// and "see through them", otherwise
        /// <code>false</code>
        /// to treat semantic predicates as opaque and add
        /// <see cref="HitPred">HitPred</see>
        /// to the
        /// result if one is encountered.
        /// </param>
        /// <param name="addEOF">
        /// Add
        /// <see cref="TokenConstants.Eof"/>
        /// to the result if the end of the
        /// outermost context is reached. This parameter has no effect if
        /// <code>ctx</code>
        /// is
        /// <see cref="PredictionContext.EmptyLocal">PredictionContext.EmptyLocal</see>
        /// .
        /// </param>
        protected internal virtual void Look(ATNState s, ATNState stopState, PredictionContext ctx, IntervalSet look, HashSet<ATNConfig> lookBusy, BitSet calledRuleStack, bool seeThruPreds, bool addEOF)
        {
            //		System.out.println("_LOOK("+s.stateNumber+", ctx="+ctx);
            ATNConfig c = ATNConfig.Create(s, 0, ctx);
            if (!lookBusy.Add(c))
            {
                return;
            }
            if (s == stopState)
            {
                if (PredictionContext.IsEmptyLocal(ctx))
                {
                    look.Add(TokenConstants.Epsilon);
                    return;
                }
                else
                {
                    if (ctx.IsEmpty && addEOF)
                    {
                        look.Add(TokenConstants.Eof);
                        return;
                    }
                }
            }
            if (s is RuleStopState)
            {
                if (PredictionContext.IsEmptyLocal(ctx))
                {
                    look.Add(TokenConstants.Epsilon);
                    return;
                }
                else
                {
                    if (ctx.IsEmpty && addEOF)
                    {
                        look.Add(TokenConstants.Eof);
                        return;
                    }
                }
                for (int i = 0; i < ctx.Size; i++)
                {
                    if (ctx.GetReturnState(i) != PredictionContext.EmptyFullStateKey)
                    {
                        ATNState returnState = atn.states[ctx.GetReturnState(i)];
                        //					System.out.println("popping back to "+retState);
                        for (int j = 0; j < ctx.Size; j++)
                        {
                            bool removed = calledRuleStack.Get(returnState.ruleIndex);
                            try
                            {
                                calledRuleStack.Clear(returnState.ruleIndex);
                                Look(returnState, stopState, ctx.GetParent(j), look, lookBusy, calledRuleStack, seeThruPreds, addEOF);
                            }
                            finally
                            {
                                if (removed)
                                {
                                    calledRuleStack.Set(returnState.ruleIndex);
                                }
                            }
                        }
                        return;
                    }
                }
            }
            int n = s.NumberOfTransitions;
            for (int i_1 = 0; i_1 < n; i_1++)
            {
                Transition t = s.Transition(i_1);
                if (t.GetType() == typeof(RuleTransition))
                {
                    if (calledRuleStack.Get(((RuleTransition)t).target.ruleIndex))
                    {
                        continue;
                    }
                    PredictionContext newContext = ctx.GetChild(((RuleTransition)t).followState.stateNumber);
                    try
                    {
                        calledRuleStack.Set(((RuleTransition)t).target.ruleIndex);
                        Look(t.target, stopState, newContext, look, lookBusy, calledRuleStack, seeThruPreds, addEOF);
                    }
                    finally
                    {
                        calledRuleStack.Clear(((RuleTransition)t).target.ruleIndex);
                    }
                }
                else
                {
                    if (t is AbstractPredicateTransition)
                    {
                        if (seeThruPreds)
                        {
                            Look(t.target, stopState, ctx, look, lookBusy, calledRuleStack, seeThruPreds, addEOF);
                        }
                        else
                        {
                            look.Add(HitPred);
                        }
                    }
                    else
                    {
                        if (t.IsEpsilon)
                        {
                            Look(t.target, stopState, ctx, look, lookBusy, calledRuleStack, seeThruPreds, addEOF);
                        }
                        else
                        {
                            if (t.GetType() == typeof(WildcardTransition))
                            {
                                look.AddAll(IntervalSet.Of(TokenConstants.MinUserTokenType, atn.maxTokenType));
                            }
                            else
                            {
                                //				System.out.println("adding "+ t);
                                IntervalSet set = t.Label;
                                if (set != null)
                                {
                                    if (t is NotSetTransition)
                                    {
                                        set = set.Complement(IntervalSet.Of(TokenConstants.MinUserTokenType, atn.maxTokenType));
                                    }
                                    look.AddAll(set);
                                }
                            }
                        }
                    }
                }
            }
        }
    }
}<|MERGE_RESOLUTION|>--- conflicted
+++ resolved
@@ -190,14 +190,8 @@
         /// <code>ctx</code>
         /// .
         /// </returns>
-<<<<<<< HEAD
         [return: NotNull]
-        public virtual IntervalSet Look(ATNState s, ATNState stopState, PredictionContext
-             ctx)
-=======
-        [NotNull]
         public virtual IntervalSet Look(ATNState s, ATNState stopState, PredictionContext ctx)
->>>>>>> 828f0639
         {
             IntervalSet r = new IntervalSet();
             bool seeThruPreds = true;
