/*
 * [The "BSD license"]
 *  Copyright (c) 2013 Terence Parr
 *  Copyright (c) 2013 Sam Harwell
 *  All rights reserved.
 *
 *  Redistribution and use in source and binary forms, with or without
 *  modification, are permitted provided that the following conditions
 *  are met:
 *
 *  1. Redistributions of source code must retain the above copyright
 *     notice, this list of conditions and the following disclaimer.
 *  2. Redistributions in binary form must reproduce the above copyright
 *     notice, this list of conditions and the following disclaimer in the
 *     documentation and/or other materials provided with the distribution.
 *  3. The name of the author may not be used to endorse or promote products
 *     derived from this software without specific prior written permission.
 *
 *  THIS SOFTWARE IS PROVIDED BY THE AUTHOR ``AS IS'' AND ANY EXPRESS OR
 *  IMPLIED WARRANTIES, INCLUDING, BUT NOT LIMITED TO, THE IMPLIED WARRANTIES
 *  OF MERCHANTABILITY AND FITNESS FOR A PARTICULAR PURPOSE ARE DISCLAIMED.
 *  IN NO EVENT SHALL THE AUTHOR BE LIABLE FOR ANY DIRECT, INDIRECT,
 *  INCIDENTAL, SPECIAL, EXEMPLARY, OR CONSEQUENTIAL DAMAGES (INCLUDING, BUT
 *  NOT LIMITED TO, PROCUREMENT OF SUBSTITUTE GOODS OR SERVICES; LOSS OF USE,
 *  DATA, OR PROFITS; OR BUSINESS INTERRUPTION) HOWEVER CAUSED AND ON ANY
 *  THEORY OF LIABILITY, WHETHER IN CONTRACT, STRICT LIABILITY, OR TORT
 *  (INCLUDING NEGLIGENCE OR OTHERWISE) ARISING IN ANY WAY OUT OF THE USE OF
 *  THIS SOFTWARE, EVEN IF ADVISED OF THE POSSIBILITY OF SUCH DAMAGE.
 */
using Antlr4.Runtime;
using Antlr4.Runtime.Atn;
using Antlr4.Runtime.Misc;
using Antlr4.Runtime.Sharpen;

namespace Antlr4.Runtime.Atn
{
    /// <summary>
    /// Implements the
    /// <code>channel</code>
    /// lexer action by calling
<<<<<<< HEAD
    /// <see cref="Lexer.Channel"/>
=======
    /// <see cref="Antlr4.Runtime.Lexer.Channel(int)"/>
>>>>>>> 9a23a7f3
    /// with the assigned channel.
    /// </summary>
    /// <author>Sam Harwell</author>
    /// <since>4.2</since>
    public sealed class LexerChannelAction : ILexerAction
    {
        private readonly int channel;

        /// <summary>
        /// Constructs a new
        /// <code>channel</code>
        /// action with the specified channel value.
        /// </summary>
        /// <param name="channel">
        /// The channel value to pass to
<<<<<<< HEAD
        /// <see cref="Lexer.Channel"/>
=======
        /// <see cref="Antlr4.Runtime.Lexer.Channel(int)"/>
>>>>>>> 9a23a7f3
        /// .
        /// </param>
        public LexerChannelAction(int channel)
        {
            this.channel = channel;
        }

        /// <summary>
        /// Gets the channel to use for the
        /// <see cref="Antlr4.Runtime.IToken"/>
        /// created by the lexer.
        /// </summary>
        /// <returns>
        /// The channel to use for the
        /// <see cref="Antlr4.Runtime.IToken"/>
        /// created by the lexer.
        /// </returns>
        public int Channel
        {
            get
            {
                return channel;
            }
        }

        /// <summary><inheritDoc/></summary>
        /// <returns>
        /// This method returns
        /// <see cref="LexerActionType.Channel"/>
        /// .
        /// </returns>
        public LexerActionType ActionType
        {
            get
            {
                return LexerActionType.Channel;
            }
        }

        /// <summary><inheritDoc/></summary>
        /// <returns>
        /// This method returns
        /// <code>false</code>
        /// .
        /// </returns>
        public bool IsPositionDependent
        {
            get
            {
                return false;
            }
        }

        /// <summary>
        /// <inheritDoc/>
        /// <p>This action is implemented by calling
<<<<<<< HEAD
        /// <see cref="Lexer.Channel"/>
=======
        /// <see cref="Antlr4.Runtime.Lexer.Channel(int)"/>
>>>>>>> 9a23a7f3
        /// with the
        /// value provided by
        /// <see cref="Channel()"/>
        /// .</p>
        /// </summary>
        public void Execute(Lexer lexer)
        {
            lexer.Channel = channel;
        }

        public override int GetHashCode()
        {
            int hash = MurmurHash.Initialize();
            hash = MurmurHash.Update(hash, (int)(ActionType));
            hash = MurmurHash.Update(hash, channel);
            return MurmurHash.Finish(hash, 2);
        }

        public override bool Equals(object obj)
        {
            if (obj == this)
            {
                return true;
            }
            else
            {
                if (!(obj is Antlr4.Runtime.Atn.LexerChannelAction))
                {
                    return false;
                }
            }
            return channel == ((Antlr4.Runtime.Atn.LexerChannelAction)obj).channel;
        }

        public override string ToString()
        {
            return string.Format("channel({0})", channel);
        }
    }
}<|MERGE_RESOLUTION|>--- conflicted
+++ resolved
@@ -38,11 +38,7 @@
     /// Implements the
     /// <code>channel</code>
     /// lexer action by calling
-<<<<<<< HEAD
     /// <see cref="Lexer.Channel"/>
-=======
-    /// <see cref="Antlr4.Runtime.Lexer.Channel(int)"/>
->>>>>>> 9a23a7f3
     /// with the assigned channel.
     /// </summary>
     /// <author>Sam Harwell</author>
@@ -58,11 +54,7 @@
         /// </summary>
         /// <param name="channel">
         /// The channel value to pass to
-<<<<<<< HEAD
         /// <see cref="Lexer.Channel"/>
-=======
-        /// <see cref="Antlr4.Runtime.Lexer.Channel(int)"/>
->>>>>>> 9a23a7f3
         /// .
         /// </param>
         public LexerChannelAction(int channel)
@@ -119,11 +111,7 @@
         /// <summary>
         /// <inheritDoc/>
         /// <p>This action is implemented by calling
-<<<<<<< HEAD
         /// <see cref="Lexer.Channel"/>
-=======
-        /// <see cref="Antlr4.Runtime.Lexer.Channel(int)"/>
->>>>>>> 9a23a7f3
         /// with the
         /// value provided by
         /// <see cref="Channel()"/>
