--- conflicted
+++ resolved
@@ -128,13 +128,7 @@
             recognizer.NotifyErrorListeners(message);
         }
 
-<<<<<<< HEAD
-        protected internal virtual string GetDecisionDescription(Parser recognizer, DFA
-             dfa)
-=======
-        protected internal virtual string GetDecisionDescription<T>(Parser recognizer, DFA dfa)
-            where T : IToken
->>>>>>> 828f0639
+        protected internal virtual string GetDecisionDescription(Parser recognizer, DFA dfa)
         {
             int decision = dfa.decision;
             int ruleIndex = dfa.atnStartState.ruleIndex;
@@ -176,14 +170,8 @@
         /// <code>configs</code>
         /// .
         /// </returns>
-<<<<<<< HEAD
         [return: NotNull]
-        protected internal virtual BitSet GetConflictingAlts(BitSet reportedAlts, ATNConfigSet
-             configs)
-=======
-        [NotNull]
         protected internal virtual BitSet GetConflictingAlts(BitSet reportedAlts, ATNConfigSet configs)
->>>>>>> 828f0639
         {
             if (reportedAlts != null)
             {
