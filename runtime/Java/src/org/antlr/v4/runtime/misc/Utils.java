--- conflicted
+++ resolved
@@ -108,7 +108,6 @@
 		w.close();
 	}
 
-<<<<<<< HEAD
 	public static <T> void removeAll(@NotNull List<T> list, @NotNull Predicate<? super T> predicate) {
 		int j = 0;
 		for (int i = 0; i < list.size(); i++) {
@@ -141,7 +140,6 @@
 		}
 	}
 
-=======
 	public static void waitForClose(final Window window) throws InterruptedException {
 		final Object lock = new Object();
 
@@ -173,5 +171,4 @@
 
 		t.join();
 	}
->>>>>>> 6a5f6097
 }