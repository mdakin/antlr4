/*
 * [The "BSD license"]
 *  Copyright (c) 2012 Terence Parr
 *  Copyright (c) 2012 Sam Harwell
 *  All rights reserved.
 *
 *  Redistribution and use in source and binary forms, with or without
 *  modification, are permitted provided that the following conditions
 *  are met:
 *
 *  1. Redistributions of source code must retain the above copyright
 *     notice, this list of conditions and the following disclaimer.
 *  2. Redistributions in binary form must reproduce the above copyright
 *     notice, this list of conditions and the following disclaimer in the
 *     documentation and/or other materials provided with the distribution.
 *  3. The name of the author may not be used to endorse or promote products
 *     derived from this software without specific prior written permission.
 *
 *  THIS SOFTWARE IS PROVIDED BY THE AUTHOR ``AS IS'' AND ANY EXPRESS OR
 *  IMPLIED WARRANTIES, INCLUDING, BUT NOT LIMITED TO, THE IMPLIED WARRANTIES
 *  OF MERCHANTABILITY AND FITNESS FOR A PARTICULAR PURPOSE ARE DISCLAIMED.
 *  IN NO EVENT SHALL THE AUTHOR BE LIABLE FOR ANY DIRECT, INDIRECT,
 *  INCIDENTAL, SPECIAL, EXEMPLARY, OR CONSEQUENTIAL DAMAGES (INCLUDING, BUT
 *  NOT LIMITED TO, PROCUREMENT OF SUBSTITUTE GOODS OR SERVICES; LOSS OF USE,
 *  DATA, OR PROFITS; OR BUSINESS INTERRUPTION) HOWEVER CAUSED AND ON ANY
 *  THEORY OF LIABILITY, WHETHER IN CONTRACT, STRICT LIABILITY, OR TORT
 *  (INCLUDING NEGLIGENCE OR OTHERWISE) ARISING IN ANY WAY OUT OF THE USE OF
 *  THIS SOFTWARE, EVEN IF ADVISED OF THE POSSIBILITY OF SUCH DAMAGE.
 */

package org.antlr.v4.runtime.atn;

import org.antlr.v4.runtime.CharStream;
import org.antlr.v4.runtime.IntStream;
import org.antlr.v4.runtime.Lexer;
import org.antlr.v4.runtime.LexerNoViableAltException;
import org.antlr.v4.runtime.Token;
import org.antlr.v4.runtime.dfa.DFA;
import org.antlr.v4.runtime.dfa.DFAState;
import org.antlr.v4.runtime.misc.Interval;
import org.antlr.v4.runtime.misc.NotNull;
import org.antlr.v4.runtime.misc.Nullable;

import java.util.Locale;

/** "dup" of ParserInterpreter */
public class LexerATNSimulator extends ATNSimulator {

	public static final boolean debug = false;
	public static final boolean dfa_debug = false;

	public static final int MIN_DFA_EDGE = 0;
	public static final int MAX_DFA_EDGE = 127; // forces unicode to stay in ATN

	public boolean optimize_tail_calls = true;

	/** When we hit an accept state in either the DFA or the ATN, we
	 *  have to notify the character stream to start buffering characters
	 *  via {@link IntStream#mark} and record the current state. The current sim state
	 *  includes the current index into the input, the current line,
	 *  and current character position in that line. Note that the Lexer is
	 *  tracking the starting line and characterization of the token. These
	 *  variables track the "state" of the simulator when it hits an accept state.
	 * <p/>
	 *  We track these variables separately for the DFA and ATN simulation
	 *  because the DFA simulation often has to fail over to the ATN
	 *  simulation. If the ATN simulation fails, we need the DFA to fall
	 *  back to its previously accepted state, if any. If the ATN succeeds,
	 *  then the ATN does the accept and the DFA simulator that invoked it
	 *  can simply return the predicted token type.
	 */
	protected static class SimState {
		protected int index = -1;
		protected int line = 0;
		protected int charPos = -1;
		protected DFAState dfaState;

		protected void reset() {
			index = -1;
			line = 0;
			charPos = -1;
			dfaState = null;
		}
	}

	@Nullable
	protected final Lexer recog;

	/** The current token's starting index into the character stream.
	 *  Shared across DFA to ATN simulation in case the ATN fails and the
	 *  DFA did not have a previous accept state. In this case, we use the
	 *  ATN-generated exception object.
	 */
	protected int startIndex = -1;

	/** line number 1..n within the input */
	protected int line = 1;

	/** The index of the character relative to the beginning of the line 0..n-1 */
	protected int charPositionInLine = 0;

	protected int mode = Lexer.DEFAULT_MODE;

	/** Used during DFA/ATN exec to record the most recent accept configuration info */
	@NotNull
	protected final SimState prevAccept = new SimState();

	public static int match_calls = 0;

	public LexerATNSimulator(@NotNull ATN atn) {
		this(null, atn);
	}

	public LexerATNSimulator(@Nullable Lexer recog, @NotNull ATN atn) {
		super(atn);
		this.recog = recog;
	}

	public void copyState(@NotNull LexerATNSimulator simulator) {
		this.charPositionInLine = simulator.charPositionInLine;
		this.line = simulator.line;
		this.mode = simulator.mode;
		this.startIndex = simulator.startIndex;
	}

	public int match(@NotNull CharStream input, int mode) {
		match_calls++;
		this.mode = mode;
		int mark = input.mark();
		try {
			this.startIndex = input.index();
			this.prevAccept.reset();
			DFAState s0 = atn.modeToDFA[mode].s0.get();
			if ( s0==null ) {
				return matchATN(input);
			}
			else {
				return execATN(input, s0);
			}
		}
        finally {
			input.release(mark);
		}
	}

	@Override
	public void reset() {
		prevAccept.reset();
		startIndex = -1;
		line = 1;
		charPositionInLine = 0;
		mode = Lexer.DEFAULT_MODE;
	}

	protected int matchATN(@NotNull CharStream input) {
		ATNState startState = atn.modeToStartState.get(mode);

		if ( debug ) {
			System.out.format(Locale.getDefault(), "matchATN mode %d start: %s\n", mode, startState);
		}

		int old_mode = mode;

		ATNConfigSet s0_closure = computeStartState(input, startState);
		boolean suppressEdge = s0_closure.hasSemanticContext();
		if (suppressEdge) {
			s0_closure.clearExplicitSemanticContext();
		}

		DFAState next = addDFAState(s0_closure);
		if (!suppressEdge) {
			if (!atn.modeToDFA[mode].s0.compareAndSet(null, next)) {
				next = atn.modeToDFA[mode].s0.get();
			}
		}

		int predict = execATN(input, next);

		if ( debug ) {
			System.out.format(Locale.getDefault(), "DFA after matchATN: %s\n", atn.modeToDFA[old_mode].toLexerString());
		}

		return predict;
	}

	protected int execATN(@NotNull CharStream input, @NotNull DFAState ds0) {
		//System.out.println("enter exec index "+input.index()+" from "+ds0.configs);
		if ( debug ) {
			System.out.format(Locale.getDefault(), "start state closure=%s\n", ds0.configs);
		}

		int t = input.LA(1);
		@NotNull
		DFAState s = ds0; // s is current/from DFA state

		while ( true ) { // while more work
			if ( debug ) {
				System.out.format(Locale.getDefault(), "execATN loop starting closure: %s\n", s.configs);
			}

			// As we move src->trg, src->trg, we keep track of the previous trg to
			// avoid looking up the DFA state again, which is expensive.
			// If the previous target was already part of the DFA, we might
			// be able to avoid doing a reach operation upon t. If s!=null,
			// it means that semantic predicates didn't prevent us from
			// creating a DFA state. Once we know s!=null, we check to see if
			// the DFA state has an edge already for t. If so, we can just reuse
			// it's configuration set; there's no point in re-computing it.
			// This is kind of like doing DFA simulation within the ATN
			// simulation because DFA simulation is really just a way to avoid
			// computing reach/closure sets. Technically, once we know that
			// we have a previously added DFA state, we could jump over to
			// the DFA simulator. But, that would mean popping back and forth
			// a lot and making things more complicated algorithmically.
			// This optimization makes a lot of sense for loops within DFA.
			// A character will take us back to an existing DFA state
			// that already has lots of edges out of it. e.g., .* in comments.
			DFAState target = getExistingTargetState(s, t);
			if (target == null) {
				target = computeTargetState(input, s, t);
			}

			if (target == ERROR) {
				break;
			}

			if (target.isAcceptState) {
				captureSimState(prevAccept, input, target);
				if (t == IntStream.EOF) {
					break;
				}
			}

			if (t != IntStream.EOF) {
				consume(input);
				t = input.LA(1);
			}

			s = target; // flip; current DFA target becomes new src/from state
		}

		return failOrAccept(prevAccept, input, s.configs, t);
	}

	/**
	 * Get an existing target state for an edge in the DFA. If the target state
	 * for the edge has not yet been computed or is otherwise not available,
	 * this method returns {@code null}.
	 *
	 * @param s The current DFA state
	 * @param t The next input symbol
	 * @return The existing target DFA state for the given input symbol
	 * {@code t}, or {@code null} if the target state for this edge is not
	 * already cached
	 */
	@Nullable
	protected DFAState getExistingTargetState(@NotNull DFAState s, int t) {
		DFAState target = s.getTarget(t);
		if (debug && target != null) {
			System.out.println("reuse state "+s.stateNumber+
							   " edge to "+target.stateNumber);
		}

		return target;
	}

	/**
	 * Compute a target state for an edge in the DFA, and attempt to add the
	 * computed state and corresponding edge to the DFA.
	 *
	 * @param input The input stream
	 * @param s The current DFA state
	 * @param t The next input symbol
	 *
	 * @return The computed target DFA state for the given input symbol
	 * {@code t}. If {@code t} does not lead to a valid DFA state, this method
	 * returns {@link #ERROR}.
	 */
	@NotNull
	protected DFAState computeTargetState(@NotNull CharStream input, @NotNull DFAState s, int t) {
		ATNConfigSet reach = new OrderedATNConfigSet();

		// if we don't find an existing DFA state
		// Fill reach starting from closure, following t transitions
		getReachableConfigSet(input, s.configs, reach, t);

		if ( reach.isEmpty() ) { // we got nowhere on t from s
			if (!reach.hasSemanticContext()) {
				// we got nowhere on t, don't throw out this knowledge; it'd
				// cause a failover from DFA later.
				addDFAEdge(s, t, ERROR);
			}

			// stop when we can't match any more char
			return ERROR;
		}

		// Add an edge from s to target DFA found/created for reach
		return addDFAEdge(s, t, reach);
	}

	protected int failOrAccept(SimState prevAccept, CharStream input,
							   ATNConfigSet reach, int t)
	{
		if (prevAccept.dfaState != null) {
			LexerActionExecutor lexerActionExecutor = prevAccept.dfaState.lexerActionExecutor;
			accept(input, lexerActionExecutor, startIndex,
				prevAccept.index, prevAccept.line, prevAccept.charPos);
			return prevAccept.dfaState.prediction;
		}
		else {
			// if no accept and EOF is first char, return EOF
			if ( t==IntStream.EOF && input.index()==startIndex ) {
				return Token.EOF;
			}

			throw new LexerNoViableAltException(recog, input, startIndex, reach);
		}
	}

	/** Given a starting configuration set, figure out all ATN configurations
	 *  we can reach upon input {@code t}. Parameter {@code reach} is a return
	 *  parameter.
	 */
	protected void getReachableConfigSet(@NotNull CharStream input, @NotNull ATNConfigSet closure, @NotNull ATNConfigSet reach, int t) {
		// this is used to skip processing for configs which have a lower priority
		// than a config that already reached an accept state for the same rule
		int skipAlt = ATN.INVALID_ALT_NUMBER;
		for (ATNConfig c : closure) {
			if (c.getAlt() == skipAlt) {
				continue;
			}

			if ( debug ) {
				System.out.format(Locale.getDefault(), "testing %s at %s\n", getTokenName(t), c.toString(recog, true));
			}

			int n = c.getState().getNumberOfOptimizedTransitions();
			for (int ti=0; ti<n; ti++) {               // for each optimized transition
				Transition trans = c.getState().getOptimizedTransition(ti);
				ATNState target = getReachableTarget(trans, t);
				if ( target!=null ) {
					LexerActionExecutor lexerActionExecutor = c.getLexerActionExecutor();
					if (lexerActionExecutor != null) {
						lexerActionExecutor = lexerActionExecutor.fixOffsetBeforeMatch(input.index() - startIndex);
					}

					if (closure(input, c.transform(target, lexerActionExecutor), reach, true)) {
						// any remaining configs for this alt have a lower priority than
						// the one that just reached an accept state.
						skipAlt = c.getAlt();
						break;
					}
				}
			}
		}
	}

	protected void accept(@NotNull CharStream input, LexerActionExecutor lexerActionExecutor,
						  int startIndex, int index, int line, int charPos)
	{
		if ( debug ) {
			System.out.format(Locale.getDefault(), "ACTION %s\n", lexerActionExecutor);
		}

		// seek to after last char in token
		input.seek(index);
		this.line = line;
		this.charPositionInLine = charPos;
		if (input.LA(1) != IntStream.EOF) {
			consume(input);
		}

		if (lexerActionExecutor != null && recog != null) {
			lexerActionExecutor.execute(recog, input, startIndex);
		}
	}

	@Nullable
	protected ATNState getReachableTarget(Transition trans, int t) {
		if (trans.matches(t, Character.MIN_VALUE, Character.MAX_VALUE)) {
			return trans.target;
		}

		return null;
	}

	@NotNull
	protected ATNConfigSet computeStartState(@NotNull CharStream input,
											 @NotNull ATNState p)
	{
		PredictionContext initialContext = PredictionContext.EMPTY_FULL;
		ATNConfigSet configs = new OrderedATNConfigSet();
		for (int i=0; i<p.getNumberOfTransitions(); i++) {
			ATNState target = p.transition(i).target;
			ATNConfig c = ATNConfig.create(target, i+1, initialContext);
			closure(input, c, configs, false);
		}
		return configs;
	}

	/**
	 * Since the alternatives within any lexer decision are ordered by
	 * preference, this method stops pursuing the closure as soon as an accept
	 * state is reached. After the first accept state is reached by depth-first
	 * search from {@code config}, all other (potentially reachable) states for
	 * this rule would have a lower priority.
	 *
	 * @return {@code true} if an accept state is reached, otherwise
	 * {@code false}.
	 */
	protected boolean closure(@NotNull CharStream input, @NotNull ATNConfig config, @NotNull ATNConfigSet configs, boolean speculative) {
		if ( debug ) {
			System.out.println("closure("+config.toString(recog, true)+")");
		}

		if ( config.getState() instanceof RuleStopState ) {
			if ( debug ) {
				if ( recog!=null ) {
					System.out.format(Locale.getDefault(), "closure at %s rule stop %s\n", recog.getRuleNames()[config.getState().ruleIndex], config);
				}
				else {
					System.out.format(Locale.getDefault(), "closure at rule stop %s\n", config);
				}
			}

			PredictionContext context = config.getContext();
			if ( context.isEmpty() ) {
				configs.add(config);
				return true;
			}
			else if ( context.hasEmpty() ) {
				configs.add(config.transform(config.getState(), PredictionContext.EMPTY_FULL));
				return true;
			}

			for (int i = 0; i < context.size(); i++) {
				int returnStateNumber = context.getReturnState(i);
				if (returnStateNumber == PredictionContext.EMPTY_FULL_STATE_KEY) {
					continue;
				}

				PredictionContext newContext = context.getParent(i); // "pop" return state
				ATNState returnState = atn.states.get(returnStateNumber);
				ATNConfig c = ATNConfig.create(returnState, config.getAlt(), newContext);
				if (closure(input, c, configs, speculative)) {
					return true;
				}
			}

			return false;
		}

		// optimization
		if ( !config.getState().onlyHasEpsilonTransitions() )	{
			configs.add(config);
		}

		ATNState p = config.getState();
		for (int i=0; i<p.getNumberOfOptimizedTransitions(); i++) {
			Transition t = p.getOptimizedTransition(i);
			ATNConfig c = getEpsilonTarget(input, config, t, configs, speculative);
			if ( c!=null ) {
				if (closure(input, c, configs, speculative)) {
					return true;
				}
			}
		}

		return false;
	}

	// side-effect: can alter configs.hasSemanticContext
	@Nullable
	protected ATNConfig getEpsilonTarget(@NotNull CharStream input,
									  @NotNull ATNConfig config,
									  @NotNull Transition t,
									  @NotNull ATNConfigSet configs,
									  boolean speculative)
	{
		ATNConfig c;

		switch (t.getSerializationType()) {
		case Transition.RULE:
			RuleTransition ruleTransition = (RuleTransition)t;
			if (optimize_tail_calls && ruleTransition.optimizedTailCall && !config.getContext().hasEmpty()) {
				c = config.transform(t.target);
			}
			else {
				PredictionContext newContext = config.getContext().getChild(ruleTransition.followState.stateNumber);
				c = config.transform(t.target, newContext);
			}

			break;

		case Transition.PRECEDENCE:
			throw new UnsupportedOperationException("Precedence predicates are not supported in lexers.");

		case Transition.PREDICATE:
			/*  Track traversing semantic predicates. If we traverse,
			    we cannot add a DFA state for this "reach" computation
				because the DFA would not test the predicate again in the
				future. Rather than creating collections of semantic predicates
				like v3 and testing them on prediction, v4 will test them on the
				fly all the time using the ATN not the DFA. This is slower but
				semantically it's not used that often. One of the key elements to
				this predicate mechanism is not adding DFA states that see
				predicates immediately afterwards in the ATN. For example,

				a : ID {p1}? | ID {p2}? ;

				should create the start state for rule 'a' (to save start state
				competition), but should not create target of ID state. The
				collection of ATN states the following ID references includes
				states reached by traversing predicates. Since this is when we
				test them, we cannot cash the DFA state target of ID.
			*/
			PredicateTransition pt = (PredicateTransition)t;
			if ( debug ) {
				System.out.println("EVAL rule "+pt.ruleIndex+":"+pt.predIndex);
			}
			configs.markExplicitSemanticContext();
			if (evaluatePredicate(input, pt.ruleIndex, pt.predIndex, speculative)) {
				c = config.transform(t.target);
			}
			else {
				c = null;
			}
			
			break;
			
		case Transition.ACTION:
			LexerActionExecutor lexerActionExecutor = LexerActionExecutor.append(config.getLexerActionExecutor(), atn.lexerActions[((ActionTransition)t).actionIndex]);
			c = config.transform(t.target, lexerActionExecutor);
			break;

<<<<<<< HEAD
		case Transition.EPSILON:
			c = config.transform(t.target);
			break;
=======
			case Transition.ACTION:
				if (config.context == null || config.context.hasEmptyPath()) {
					// execute actions anywhere in the start rule for a token.
					//
					// TODO: if the entry rule is invoked recursively, some
					// actions may be executed during the recursive call. The
					// problem can appear when hasEmptyPath() is true but
					// isEmpty() is false. In this case, the config needs to be
					// split into two contexts - one with just the empty path
					// and another with everything but the empty path.
					// Unfortunately, the current algorithm does not allow
					// getEpsilonTarget to return two configurations, so
					// additional modifications are needed before we can support
					// the split operation.
					LexerActionExecutor lexerActionExecutor = LexerActionExecutor.append(config.lexerActionExecutor, atn.lexerActions[((ActionTransition)t).actionIndex]);
					c = new LexerATNConfig(config, t.target, lexerActionExecutor);
					break;
				}
				else {
					// ignore actions in referenced rules
					c = new LexerATNConfig(config, t.target);
					break;
				}
>>>>>>> e34669e8

		default:
			c = null;
			break;
		}

		return c;
	}

	/**
	 * Evaluate a predicate specified in the lexer.
	 * <p/>
	 * If {@code speculative} is {@code true}, this method was called before
	 * {@link #consume} for the matched character. This method should call
	 * {@link #consume} before evaluating the predicate to ensure position
	 * sensitive values, including {@link Lexer#getText}, {@link Lexer#getLine},
	 * and {@link Lexer#getCharPositionInLine}, properly reflect the current
	 * lexer state. This method should restore {@code input} and the simulator
	 * to the original state before returning (i.e. undo the actions made by the
	 * call to {@link #consume}.
	 *
	 * @param input The input stream.
	 * @param ruleIndex The rule containing the predicate.
	 * @param predIndex The index of the predicate within the rule.
	 * @param speculative {@code true} if the current index in {@code input} is
	 * one character before the predicate's location.
	 *
	 * @return {@code true} if the specified predicate evaluates to
	 * {@code true}.
	 */
	protected boolean evaluatePredicate(@NotNull CharStream input, int ruleIndex, int predIndex, boolean speculative) {
		// assume true if no recognizer was provided
		if (recog == null) {
			return true;
		}

		if (!speculative) {
			return recog.sempred(null, ruleIndex, predIndex);
		}

		int savedCharPositionInLine = charPositionInLine;
		int savedLine = line;
		int index = input.index();
		int marker = input.mark();
		try {
			consume(input);
			return recog.sempred(null, ruleIndex, predIndex);
		}
		finally {
			charPositionInLine = savedCharPositionInLine;
			line = savedLine;
			input.seek(index);
			input.release(marker);
		}
	}

	protected void captureSimState(@NotNull SimState settings,
								   @NotNull CharStream input,
								   @NotNull DFAState dfaState)
	{
		settings.index = input.index();
		settings.line = line;
		settings.charPos = charPositionInLine;
		settings.dfaState = dfaState;
	}

	@NotNull
	protected DFAState addDFAEdge(@NotNull DFAState from,
								  int t,
								  @NotNull ATNConfigSet q)
	{
		/* leading to this call, ATNConfigSet.hasSemanticContext is used as a
		 * marker indicating dynamic predicate evaluation makes this edge
		 * dependent on the specific input sequence, so the static edge in the
		 * DFA should be omitted. The target DFAState is still created since
		 * execATN has the ability to resynchronize with the DFA state cache
		 * following the predicate evaluation step.
		 *
		 * TJP notes: next time through the DFA, we see a pred again and eval.
		 * If that gets us to a previously created (but dangling) DFA
		 * state, we can continue in pure DFA mode from there.
		 */
		boolean suppressEdge = q.hasSemanticContext();
		if (suppressEdge) {
			q.clearExplicitSemanticContext();
		}

		@NotNull
		DFAState to = addDFAState(q);

		if (suppressEdge) {
			return to;
		}

		addDFAEdge(from, t, to);
		return to;
	}

	protected void addDFAEdge(@NotNull DFAState p, int t, @NotNull DFAState q) {
		if ( debug ) {
			System.out.println("EDGE "+p+" -> "+q+" upon "+((char)t));
		}

		if ( p!=null ) {
			p.setTarget(t, q);
		}
	}

	/** Add a new DFA state if there isn't one with this set of
		configurations already. This method also detects the first
		configuration containing an ATN rule stop state. Later, when
		traversing the DFA, we will know which rule to accept.
	 */
	@NotNull
	protected DFAState addDFAState(@NotNull ATNConfigSet configs) {
		/* the lexer evaluates predicates on-the-fly; by this point configs
		 * should not contain any configurations with unevaluated predicates.
		 */
		assert !configs.hasSemanticContext();

		DFAState proposed = new DFAState(configs, 0, MAX_DFA_EDGE);
		DFAState existing = atn.modeToDFA[mode].states.get(proposed);
		if ( existing!=null ) return existing;

		configs.optimizeConfigs(this);
		DFAState newState = new DFAState(configs.clone(true), 0, MAX_DFA_EDGE);

		ATNConfig firstConfigWithRuleStopState = null;
		for (ATNConfig c : configs) {
			if ( c.getState() instanceof RuleStopState )	{
				firstConfigWithRuleStopState = c;
				break;
			}
		}

		if ( firstConfigWithRuleStopState!=null ) {
			newState.isAcceptState = true;
			newState.lexerActionExecutor = firstConfigWithRuleStopState.getLexerActionExecutor();
			newState.prediction = atn.ruleToTokenType[firstConfigWithRuleStopState.getState().ruleIndex];
		}

		return atn.modeToDFA[mode].addState(newState);
	}

	@NotNull
	public final DFA getDFA(int mode) {
		return atn.modeToDFA[mode];
	}

	/** Get the text matched so far for the current token.
	 */
	@NotNull
	public String getText(@NotNull CharStream input) {
		// index is first lookahead char, don't include.
		return input.getText(Interval.of(startIndex, input.index()-1));
	}

	public int getLine() {
		return line;
	}

	public void setLine(int line) {
		this.line = line;
	}

	public int getCharPositionInLine() {
		return charPositionInLine;
	}

	public void setCharPositionInLine(int charPositionInLine) {
		this.charPositionInLine = charPositionInLine;
	}

	public void consume(@NotNull CharStream input) {
		int curChar = input.LA(1);
		if ( curChar=='\n' ) {
			line++;
			charPositionInLine=0;
		} else {
			charPositionInLine++;
		}
		input.consume();
	}

	@NotNull
	public String getTokenName(int t) {
		if ( t==-1 ) return "EOF";
		//if ( atn.g!=null ) return atn.g.getTokenDisplayName(t);
		return "'"+(char)t+"'";
	}
}<|MERGE_RESOLUTION|>--- conflicted
+++ resolved
@@ -530,39 +530,32 @@
 			break;
 			
 		case Transition.ACTION:
-			LexerActionExecutor lexerActionExecutor = LexerActionExecutor.append(config.getLexerActionExecutor(), atn.lexerActions[((ActionTransition)t).actionIndex]);
-			c = config.transform(t.target, lexerActionExecutor);
-			break;
-
-<<<<<<< HEAD
+			if (config.getContext().hasEmpty()) {
+				// execute actions anywhere in the start rule for a token.
+				//
+				// TODO: if the entry rule is invoked recursively, some
+				// actions may be executed during the recursive call. The
+				// problem can appear when hasEmpty() is true but
+				// isEmpty() is false. In this case, the config needs to be
+				// split into two contexts - one with just the empty path
+				// and another with everything but the empty path.
+				// Unfortunately, the current algorithm does not allow
+				// getEpsilonTarget to return two configurations, so
+				// additional modifications are needed before we can support
+				// the split operation.
+				LexerActionExecutor lexerActionExecutor = LexerActionExecutor.append(config.getLexerActionExecutor(), atn.lexerActions[((ActionTransition)t).actionIndex]);
+				c = config.transform(t.target, lexerActionExecutor);
+				break;
+			}
+			else {
+				// ignore actions in referenced rules
+				c = config.transform(t.target);
+				break;
+			}
+
 		case Transition.EPSILON:
 			c = config.transform(t.target);
 			break;
-=======
-			case Transition.ACTION:
-				if (config.context == null || config.context.hasEmptyPath()) {
-					// execute actions anywhere in the start rule for a token.
-					//
-					// TODO: if the entry rule is invoked recursively, some
-					// actions may be executed during the recursive call. The
-					// problem can appear when hasEmptyPath() is true but
-					// isEmpty() is false. In this case, the config needs to be
-					// split into two contexts - one with just the empty path
-					// and another with everything but the empty path.
-					// Unfortunately, the current algorithm does not allow
-					// getEpsilonTarget to return two configurations, so
-					// additional modifications are needed before we can support
-					// the split operation.
-					LexerActionExecutor lexerActionExecutor = LexerActionExecutor.append(config.lexerActionExecutor, atn.lexerActions[((ActionTransition)t).actionIndex]);
-					c = new LexerATNConfig(config, t.target, lexerActionExecutor);
-					break;
-				}
-				else {
-					// ignore actions in referenced rules
-					c = new LexerATNConfig(config, t.target);
-					break;
-				}
->>>>>>> e34669e8
 
 		default:
 			c = null;
