/*
 * [The "BSD license"]
 *  Copyright (c) 2012 Terence Parr
 *  Copyright (c) 2012 Sam Harwell
 *  All rights reserved.
 *
 *  Redistribution and use in source and binary forms, with or without
 *  modification, are permitted provided that the following conditions
 *  are met:
 *
 *  1. Redistributions of source code must retain the above copyright
 *     notice, this list of conditions and the following disclaimer.
 *  2. Redistributions in binary form must reproduce the above copyright
 *     notice, this list of conditions and the following disclaimer in the
 *     documentation and/or other materials provided with the distribution.
 *  3. The name of the author may not be used to endorse or promote products
 *     derived from this software without specific prior written permission.
 *
 *  THIS SOFTWARE IS PROVIDED BY THE AUTHOR ``AS IS'' AND ANY EXPRESS OR
 *  IMPLIED WARRANTIES, INCLUDING, BUT NOT LIMITED TO, THE IMPLIED WARRANTIES
 *  OF MERCHANTABILITY AND FITNESS FOR A PARTICULAR PURPOSE ARE DISCLAIMED.
 *  IN NO EVENT SHALL THE AUTHOR BE LIABLE FOR ANY DIRECT, INDIRECT,
 *  INCIDENTAL, SPECIAL, EXEMPLARY, OR CONSEQUENTIAL DAMAGES (INCLUDING, BUT
 *  NOT LIMITED TO, PROCUREMENT OF SUBSTITUTE GOODS OR SERVICES; LOSS OF USE,
 *  DATA, OR PROFITS; OR BUSINESS INTERRUPTION) HOWEVER CAUSED AND ON ANY
 *  THEORY OF LIABILITY, WHETHER IN CONTRACT, STRICT LIABILITY, OR TORT
 *  (INCLUDING NEGLIGENCE OR OTHERWISE) ARISING IN ANY WAY OUT OF THE USE OF
 *  THIS SOFTWARE, EVEN IF ADVISED OF THE POSSIBILITY OF SUCH DAMAGE.
 */

package org.antlr.v4.runtime.atn;

import org.antlr.v4.runtime.CommonTokenStream;
import org.antlr.v4.runtime.IntStream;
import org.antlr.v4.runtime.NoViableAltException;
import org.antlr.v4.runtime.Parser;
import org.antlr.v4.runtime.ParserRuleContext;
import org.antlr.v4.runtime.RuleContext;
import org.antlr.v4.runtime.Token;
import org.antlr.v4.runtime.TokenStream;
import org.antlr.v4.runtime.dfa.DFA;
import org.antlr.v4.runtime.dfa.DFAState;
import org.antlr.v4.runtime.misc.IntegerList;
import org.antlr.v4.runtime.misc.Interval;
import org.antlr.v4.runtime.misc.NotNull;
import org.antlr.v4.runtime.misc.Nullable;
import org.antlr.v4.runtime.misc.Tuple;
import org.antlr.v4.runtime.misc.Tuple2;

import java.util.ArrayList;
import java.util.Arrays;
import java.util.BitSet;
import java.util.Collection;
import java.util.Collections;
import java.util.Comparator;
import java.util.HashSet;
import java.util.List;
import java.util.Set;
import java.util.concurrent.atomic.AtomicReference;

/**
<<<<<<< HEAD
 The embodiment of the adaptive LL(*) parsing strategy.

 The basic complexity of the adaptive strategy makes it harder to
 understand. We begin with ATN simulation to build paths in a
 DFA. Subsequent prediction requests go through the DFA first. If
 they reach a state without an edge for the current symbol, the
 algorithm fails over to the ATN simulation to complete the DFA
 path for the current input (until it finds a conflict state or
 uniquely predicting state).

 All of that is done without using the outer context because we
 want to create a DFA that is not dependent upon the rule
 invocation stack when we do a prediction.  One DFA works in all
 contexts. We avoid using context not necessarily because it
 slower, although it can be, but because of the DFA caching
 problem.  The closure routine only considers the rule invocation
 stack created during prediction beginning in the entry rule.  For
 example, if prediction occurs without invoking another rule's
 ATN, there are no context stacks in the configurations. When this
 leads to a conflict, we don't know if it's an ambiguity or a
 weakness in the strong LL(*) parsing strategy (versus full
 LL(*)).

 So, we simply retry the ATN simulation again, this time
 using full outer context and filling a dummy DFA (to avoid
 polluting the context insensitive DFA). Configuration context
 stacks will be the full invocation stack from the start rule. If
 we get a conflict using full context, then we can definitively
 say we have a true ambiguity for that input sequence. If we don't
 get a conflict, it implies that the decision is sensitive to the
 outer context. (It is not context-sensitive in the sense of
 context sensitive grammars.) We create a special DFA accept state
 that maps rule context to a predicted alternative. That is the
 only modification needed to handle full LL(*) prediction. In
 general, full context prediction will use more lookahead than
 necessary, but it pays to share the same DFA. For a schedule
 proof that full context prediction uses that most the same amount
 of lookahead as a context insensitive prediction, see the comment
 on method retryWithContext().

 So, the strategy is complex because we bounce back and forth from
 the ATN to the DFA, simultaneously performing predictions and
 extending the DFA according to previously unseen input
 sequences. The retry with full context is a recursive call to the
 same function naturally because it does the same thing, just with
 a different initial context. The problem is, that we need to pass
 in a "full context mode" parameter so that it knows to report
 conflicts differently. It also knows not to do a retry, to avoid
 infinite recursion, if it is already using full context.

 Retry a simulation using full outer context.
	 *
	 *  One of the key assumptions here is that using full context
	 *  can use at most the same amount of input as a simulation
	 *  that is not useful context (i.e., it uses all possible contexts
	 *  that could invoke our entry rule. I believe that this is true
	 *  and the proof might go like this.
	 *
	 *  THEOREM:  The amount of input consumed during a full context
	 *  simulation is at most the amount of input consumed during a
	 *  non full context simulation.
	 *
	 *  PROOF: Let D be the DFA state at which non-context simulation
	 *  terminated. That means that D does not have a configuration for
	 *  which we can legally pursue more input. (It is legal to work only
	 *  on configurations for which there is no conflict with another
	 *  configuration.) Now we restrict ourselves to following ATN edges
	 *  associated with a single context. Choose any DFA state D' along
	 *  the path (same input) to D. That state has either the same number
	 *  of configurations or fewer. (If the number of configurations is
	 *  the same, then we have degenerated to the non-context case.) Now
	 *  imagine that we restrict to following edges associated with
	 *  another single context and that we reach DFA state D'' for the
	 *  same amount of input as D'. The non-context simulation merges D'
	 *  and D''. The union of the configuration sets either has the same
	 *  number of configurations as both D' and D'' or it has more. If it
	 *  has the same number, we are no worse off and the merge does not
	 *  force us to look for more input than we would otherwise have to
	 *  do. If the union has more configurations, it can introduce
	 *  conflicts but not new alternatives--we cannot conjure up alternatives
	 *  by computing closure on the DFA state.  Here are the cases for
	 *  D' union D'':
	 *
	 *  1. No increase in configurations, D' = D''
	 *  2. Add configuration that introduces a new alternative number.
	 *     This cannot happen because no new alternatives are introduced
	 *     while computing closure, even during start state computation.
	 *  3. D'' adds a configuration that does not conflict with any
	 *     configuration in D'.  Simulating without context would then have
	 *     forced us to use more lookahead than D' (full context) alone.
	 *  3. D'' adds a configuration that introduces a conflict with a
	 *     configuration in D'. There are 2 cases:
	 *     a. The conflict does not cause termination (D' union D''
	 *        is added to the work list). Again no context simulation requires
	 *        more input.
	 *     b. The conflict does cause termination, but this cannot happen.
	 *        By definition, we know that with ALL contexts merged we
	 *        don't terminate until D and D' uses less input than D. Therefore
	 *        no context simulation requires more input than full context
	 *        simulation.
	 *
	 *  We have covered all the cases and there is never a situation where
	 *  a single, full context simulation requires more input than a
	 *  no context simulation.

	 I spent a bunch of time thinking about this problem after finding
	 a case where context-sensitive ATN simulation looks beyond what they
	 no context simulation uses. the no context simulation for if then else
	 stops at the else whereas full context scans through to the end of the
	 statement to decide that the "else statement" clause is ambiguous. And
	 sometimes it is not ambiguous! Ok, I made an untrue assumption in my
	 proof which I won't bother going to. the important thing is what I'm
	 going to do about it. I thought I had a simple answer, but nope. It
	 turns out that the if then else case is perfect example of something
	 that has the following characteristics:

	 * no context conflicts at k=1
	 * full context at k=(1 + length of statement) can be both ambiguous and not
	   ambiguous depending on the input, though I think from different contexts.

	 But, the good news is that the k=1 case is a special case in that
	 SLL(1) and LL(1) have exactly the same power so we can conclude that
	 conflicts at k=1 are true ambiguities and we do not need to pursue
	 context-sensitive parsing. That covers a huge number of cases
	 including the if then else clause and the predicated precedence
	 parsing mechanism. whew! because that could be extremely expensive if
	 we had to do context.

	 Further, there is no point in doing full context if none of the
	 configurations dip into the outer context. This nicely handles cases
	 such as super constructor calls versus function calls. One grammar
	 might look like this:

	 ctorBody : '{' superCall? stat* '}' ;

	 Or, you might see something like

	 stat : superCall ';' | expression ';' | ... ;

	 In both cases I believe that no closure operations will dip into the
	 outer context. In the first case ctorBody in the worst case will stop
	 at the '}'. In the 2nd case it should stop at the ';'. Both cases
	 should stay within the entry rule and not dip into the outer context.

	 So, we now cover what I hope is the vast majority of the cases (in
	 particular the very important precedence parsing case). Anything that
	 needs k>1 and dips into the outer context requires a full context
	 retry. In this case, I'm going to start out with a brain-dead solution
	 which is to mark the DFA state as context-sensitive when I get a
	 conflict. Any further DFA simulation that reaches that state will
	 launch an ATN simulation to get the prediction, without updating the
	 DFA or storing any context information. Later, I can make this more
	 efficient, but at least in this case I can guarantee that it will
	 always do the right thing. We are not making any assumptions about
	 lookahead depth.

	 Ok, writing this up so I can put in a comment.

	 Upon conflict in the no context simulation:

	 * if k=1, report ambiguity and resolve to the minimum conflicting alternative

	 * if k=1 and predicates, no report and include the predicate to
	   predicted alternative map in the DFA state

	 * if k=* and we did not dip into the outer context, report ambiguity
	   and resolve to minimum conflicting alternative

	 * if k>1 and we dip into outer context, retry with full context
		 * if conflict, report ambiguity and resolve to minimum conflicting
		   alternative, mark DFA as context-sensitive
		 * If no conflict, report ctx sensitivity and mark DFA as context-sensitive
		 * Technically, if full context k is less than no context k, we can
			 reuse the conflicting DFA state so we don't have to create special
			 DFA paths branching from context, but we can leave that for
			 optimization later if necessary.

	 * if non-greedy, no report and resolve to the exit alternative
 *
 * 	By default we do full context-sensitive LL(*) parsing not
 	 *  Strong LL(*) parsing. If we fail with Strong LL(*) we
 	 *  try full LL(*). That means we rewind and use context information
 	 *  when closure operations fall off the end of the rule that
 	 *  holds the decision were evaluating
*/
=======
 * The embodiment of the adaptive LL(*), ALL(*), parsing strategy.
 *
 * <p>
 * The basic complexity of the adaptive strategy makes it harder to understand.
 * We begin with ATN simulation to build paths in a DFA. Subsequent prediction
 * requests go through the DFA first. If they reach a state without an edge for
 * the current symbol, the algorithm fails over to the ATN simulation to
 * complete the DFA path for the current input (until it finds a conflict state
 * or uniquely predicting state).</p>
 *
 * <p>
 * All of that is done without using the outer context because we want to create
 * a DFA that is not dependent upon the rule invocation stack when we do a
 * prediction. One DFA works in all contexts. We avoid using context not
 * necessarily because it's slower, although it can be, but because of the DFA
 * caching problem. The closure routine only considers the rule invocation stack
 * created during prediction beginning in the decision rule. For example, if
 * prediction occurs without invoking another rule's ATN, there are no context
 * stacks in the configurations. When lack of context leads to a conflict, we
 * don't know if it's an ambiguity or a weakness in the strong LL(*) parsing
 * strategy (versus full LL(*)).</p>
 *
 * <p>
 * When SLL yields a configuration set with conflict, we rewind the input and
 * retry the ATN simulation, this time using full outer context without adding
 * to the DFA. Configuration context stacks will be the full invocation stacks
 * from the start rule. If we get a conflict using full context, then we can
 * definitively say we have a true ambiguity for that input sequence. If we
 * don't get a conflict, it implies that the decision is sensitive to the outer
 * context. (It is not context-sensitive in the sense of context-sensitive
 * grammars.)</p>
 *
 * <p>
 * The next time we reach this DFA state with an SLL conflict, through DFA
 * simulation, we will again retry the ATN simulation using full context mode.
 * This is slow because we can't save the results and have to "interpret" the
 * ATN each time we get that input.</p>
 *
 * <p>
 * <strong>CACHING FULL CONTEXT PREDICTIONS</strong></p>
 *
 * <p>
 * We could cache results from full context to predicted alternative easily and
 * that saves a lot of time but doesn't work in presence of predicates. The set
 * of visible predicates from the ATN start state changes depending on the
 * context, because closure can fall off the end of a rule. I tried to cache
 * tuples (stack context, semantic context, predicted alt) but it was slower
 * than interpreting and much more complicated. Also required a huge amount of
 * memory. The goal is not to create the world's fastest parser anyway. I'd like
 * to keep this algorithm simple. By launching multiple threads, we can improve
 * the speed of parsing across a large number of files.</p>
 *
 * <p>
 * There is no strict ordering between the amount of input used by SLL vs LL,
 * which makes it really hard to build a cache for full context. Let's say that
 * we have input A B C that leads to an SLL conflict with full context X. That
 * implies that using X we might only use A B but we could also use A B C D to
 * resolve conflict. Input A B C D could predict alternative 1 in one position
 * in the input and A B C E could predict alternative 2 in another position in
 * input. The conflicting SLL configurations could still be non-unique in the
 * full context prediction, which would lead us to requiring more input than the
 * original A B C.	To make a	prediction cache work, we have to track	the exact
 * input	used during the previous prediction. That amounts to a cache that maps
 * X to a specific DFA for that context.</p>
 *
 * <p>
 * Something should be done for left-recursive expression predictions. They are
 * likely LL(1) + pred eval. Easier to do the whole SLL unless error and retry
 * with full LL thing Sam does.</p>
 *
 * <p>
 * <strong>AVOIDING FULL CONTEXT PREDICTION</strong></p>
 *
 * <p>
 * We avoid doing full context retry when the outer context is empty, we did not
 * dip into the outer context by falling off the end of the decision state rule,
 * or when we force SLL mode.</p>
 *
 * <p>
 * As an example of the not dip into outer context case, consider as super
 * constructor calls versus function calls. One grammar might look like
 * this:</p>
 *
 * <pre>
 * ctorBody
 *   : '{' superCall? stat* '}'
 *   ;
 * </pre>
 *
 * <p>
 * Or, you might see something like</p>
 *
 * <pre>
 * stat
 *   : superCall ';'
 *   | expression ';'
 *   | ...
 *   ;
 * </pre>
 *
 * <p>
 * In both cases I believe that no closure operations will dip into the outer
 * context. In the first case ctorBody in the worst case will stop at the '}'.
 * In the 2nd case it should stop at the ';'. Both cases should stay within the
 * entry rule and not dip into the outer context.</p>
 *
 * <p>
 * <strong>PREDICATES</strong></p>
 *
 * <p>
 * Predicates are always evaluated if present in either SLL or LL both. SLL and
 * LL simulation deals with predicates differently. SLL collects predicates as
 * it performs closure operations like ANTLR v3 did. It delays predicate
 * evaluation until it reaches and accept state. This allows us to cache the SLL
 * ATN simulation whereas, if we had evaluated predicates on-the-fly during
 * closure, the DFA state configuration sets would be different and we couldn't
 * build up a suitable DFA.</p>
 *
 * <p>
 * When building a DFA accept state during ATN simulation, we evaluate any
 * predicates and return the sole semantically valid alternative. If there is
 * more than 1 alternative, we report an ambiguity. If there are 0 alternatives,
 * we throw an exception. Alternatives without predicates act like they have
 * true predicates. The simple way to think about it is to strip away all
 * alternatives with false predicates and choose the minimum alternative that
 * remains.</p>
 *
 * <p>
 * When we start in the DFA and reach an accept state that's predicated, we test
 * those and return the minimum semantically viable alternative. If no
 * alternatives are viable, we throw an exception.</p>
 *
 * <p>
 * During full LL ATN simulation, closure always evaluates predicates and
 * on-the-fly. This is crucial to reducing the configuration set size during
 * closure. It hits a landmine when parsing with the Java grammar, for example,
 * without this on-the-fly evaluation.</p>
 *
 * <p>
 * <strong>SHARING DFA</strong></p>
 *
 * <p>
 * All instances of the same parser share the same decision DFAs through a
 * static field. Each instance gets its own ATN simulator but they share the
 * same {@link #decisionToDFA} field. They also share a
 * {@link PredictionContextCache} object that makes sure that all
 * {@link PredictionContext} objects are shared among the DFA states. This makes
 * a big size difference.</p>
 *
 * <p>
 * <strong>THREAD SAFETY</strong></p>
 *
 * <p>
 * The {@link ParserATNSimulator} locks on the {@link #decisionToDFA} field when
 * it adds a new DFA object to that array. {@link #addDFAEdge}
 * locks on the DFA for the current decision when setting the
 * {@link DFAState#edges} field. {@link #addDFAState} locks on
 * the DFA for the current decision when looking up a DFA state to see if it
 * already exists. We must make sure that all requests to add DFA states that
 * are equivalent result in the same shared DFA object. This is because lots of
 * threads will be trying to update the DFA at once. The
 * {@link #addDFAState} method also locks inside the DFA lock
 * but this time on the shared context cache when it rebuilds the
 * configurations' {@link PredictionContext} objects using cached
 * subgraphs/nodes. No other locking occurs, even during DFA simulation. This is
 * safe as long as we can guarantee that all threads referencing
 * {@code s.edge[t]} get the same physical target {@link DFAState}, or
 * {@code null}. Once into the DFA, the DFA simulation does not reference the
 * {@link DFA#states} map. It follows the {@link DFAState#edges} field to new
 * targets. The DFA simulator will either find {@link DFAState#edges} to be
 * {@code null}, to be non-{@code null} and {@code dfa.edges[t]} null, or
 * {@code dfa.edges[t]} to be non-null. The
 * {@link #addDFAEdge} method could be racing to set the field
 * but in either case the DFA simulator works; if {@code null}, and requests ATN
 * simulation. It could also race trying to get {@code dfa.edges[t]}, but either
 * way it will work because it's not doing a test and set operation.</p>
 *
 * <p>
 * <strong>Starting with SLL then failing to combined SLL/LL (Two-Stage
 * Parsing)</strong></p>
 *
 * <p>
 * Sam pointed out that if SLL does not give a syntax error, then there is no
 * point in doing full LL, which is slower. We only have to try LL if we get a
 * syntax error. For maximum speed, Sam starts the parser set to pure SLL
 * mode with the {@link BailErrorStrategy}:</p>
 *
 * <pre>
 * parser.{@link Parser#getInterpreter() getInterpreter()}.{@link #setSLL setSLL(true)};
 * parser.{@link Parser#setErrorHandler setErrorHandler}(new {@link BailErrorStrategy}());
 * </pre>
 *
 * <p>
 * If it does not get a syntax error, then we're done. If it does get a syntax
 * error, we need to retry with the combined SLL/LL strategy.</p>
 *
 * <p>
 * The reason this works is as follows. If there are no SLL conflicts, then the
 * grammar is SLL (at least for that input set). If there is an SLL conflict,
 * the full LL analysis must yield a set of viable alternatives which is a
 * subset of the alternatives reported by SLL. If the LL set is a singleton,
 * then the grammar is LL but not SLL. If the LL set is the same size as the SLL
 * set, the decision is SLL. If the LL set has size &gt; 1, then that decision
 * is truly ambiguous on the current input. If the LL set is smaller, then the
 * SLL conflict resolution might choose an alternative that the full LL would
 * rule out as a possibility based upon better context information. If that's
 * the case, then the SLL parse will definitely get an error because the full LL
 * analysis says it's not viable. If SLL conflict resolution chooses an
 * alternative within the LL set, them both SLL and LL would choose the same
 * alternative because they both choose the minimum of multiple conflicting
 * alternatives.</p>
 *
 * <p>
 * Let's say we have a set of SLL conflicting alternatives {@code {1, 2, 3}} and
 * a smaller LL set called <em>s</em>. If <em>s</em> is {@code {2, 3}}, then SLL
 * parsing will get an error because SLL will pursue alternative 1. If
 * <em>s</em> is {@code {1, 2}} or {@code {1, 3}} then both SLL and LL will
 * choose the same alternative because alternative one is the minimum of either
 * set. If <em>s</em> is {@code {2}} or {@code {3}} then SLL will get a syntax
 * error. If <em>s</em> is {@code {1}} then SLL will succeed.</p>
 *
 * <p>
 * Of course, if the input is invalid, then we will get an error for sure in
 * both SLL and LL parsing. Erroneous input will therefore require 2 passes over
 * the input.</p>
 */
>>>>>>> 4a20c8ef
public class ParserATNSimulator extends ATNSimulator {
	public static final boolean debug = false;
	public static final boolean dfa_debug = false;
	public static final boolean retry_debug = false;

	@NotNull
	private PredictionMode predictionMode = PredictionMode.LL;
	public boolean force_global_context = false;
	public boolean always_try_local_context = true;

	public boolean optimize_unique_closure = true;
	public boolean optimize_ll1 = true;
	public boolean optimize_hidden_conflicted_configs = false;
	public boolean optimize_tail_calls = true;
	public boolean tail_call_preserves_sll = true;
	public boolean treat_sllk1_conflict_as_ambiguity = false;

	@Nullable
	protected final Parser parser;

<<<<<<< HEAD
	/**
	 * When {@code true}, ambiguous alternatives are reported when they are
	 * encountered within {@link #execATN}. When {@code false}, these messages
	 * are suppressed. The default is {@code false}.
	 * <p>
	 * When messages about ambiguous alternatives are not required, setting this
	 * to {@code false} enables additional internal optimizations which may lose
	 * this information.
=======
	@NotNull
	public final DFA[] decisionToDFA;

	/** SLL, LL, or LL + exact ambig detection? */
	@NotNull
	private PredictionMode mode = PredictionMode.LL;

	/** Each prediction operation uses a cache for merge of prediction contexts.
	 *  Don't keep around as it wastes huge amounts of memory. DoubleKeyMap
	 *  isn't synchronized but we're ok since two threads shouldn't reuse same
	 *  parser/atnsim object because it can only handle one input at a time.
	 *  This maps graphs a and b to merged result c. (a,b)&rarr;c. We can avoid
	 *  the merge if we ever see a and b again.  Note that (b,a)&rarr;c should
	 *  also be examined during cache lookup.
>>>>>>> 4a20c8ef
	 */
	public boolean reportAmbiguities = false;

	/** By default we do full context-sensitive LL(*) parsing not
	 *  Strong LL(*) parsing. If we fail with Strong LL(*) we
	 *  try full LL(*). That means we rewind and use context information
	 *  when closure operations fall off the end of the rule that
	 *  holds the decision were evaluating.
	 */
	protected boolean userWantsCtxSensitive = true;

	/** Testing only! */
	public ParserATNSimulator(@NotNull ATN atn) {
		this(null, atn);
	}

	public ParserATNSimulator(@Nullable Parser parser, @NotNull ATN atn) {
		super(atn);
		this.parser = parser;
	}

	@NotNull
	public final PredictionMode getPredictionMode() {
		return predictionMode;
	}

	public final void setPredictionMode(@NotNull PredictionMode predictionMode) {
		this.predictionMode = predictionMode;
	}

	@Override
	public void reset() {
	}

	public int adaptivePredict(@NotNull TokenStream input, int decision,
							   @Nullable ParserRuleContext outerContext)
	{
		return adaptivePredict(input, decision, outerContext, false);
	}

	public int adaptivePredict(@NotNull TokenStream input,
							   int decision,
							   @Nullable ParserRuleContext outerContext,
							   boolean useContext)
	{
		DFA dfa = atn.decisionToDFA[decision];
		assert dfa != null;
		if (optimize_ll1 && !dfa.isPrecedenceDfa() && !dfa.isEmpty()) {
			int ll_1 = input.LA(1);
			if (ll_1 >= 0 && ll_1 <= Short.MAX_VALUE) {
				int key = (decision << 16) + ll_1;
				Integer alt = atn.LL1Table.get(key);
				if (alt != null) {
					return alt;
				}
			}
		}

		if (force_global_context) {
			useContext = true;
		}
		else if (!always_try_local_context) {
			useContext |= dfa.isContextSensitive();
		}

		userWantsCtxSensitive = useContext || (predictionMode != PredictionMode.SLL && outerContext != null && !atn.decisionToState.get(decision).sll);
		if (outerContext == null) {
			outerContext = ParserRuleContext.emptyContext();
		}

		SimulatorState state = null;
		if (!dfa.isEmpty()) {
			state = getStartState(dfa, input, outerContext, useContext);
		}

		if ( state==null ) {
			if ( outerContext==null ) outerContext = ParserRuleContext.emptyContext();
			if ( debug ) System.out.println("ATN decision "+dfa.decision+
											" exec LA(1)=="+ getLookaheadName(input) +
											", outerContext="+outerContext.toString(parser));

			state = computeStartState(dfa, outerContext, useContext);
		}

		int m = input.mark();
		int index = input.index();
		try {
			int alt = execDFA(dfa, input, index, state);
			if ( debug ) System.out.println("DFA after predictATN: "+dfa.toString(parser.getTokenNames(), parser.getRuleNames()));
			return alt;
		}
		finally {
			input.seek(index);
			input.release(m);
		}
	}

	protected SimulatorState getStartState(@NotNull DFA dfa,
										@NotNull TokenStream input,
										@NotNull ParserRuleContext outerContext,
										boolean useContext) {

		if (!useContext) {
			if (dfa.isPrecedenceDfa()) {
				// the start state for a precedence DFA depends on the current
				// parser precedence, and is provided by a DFA method.
				DFAState state = dfa.getPrecedenceStartState(parser.getPrecedence(), false);
				if (state == null) {
					return null;
				}

				return new SimulatorState(outerContext, state, false, outerContext);
			}
			else {
				if (dfa.s0.get() == null) {
					return null;
				}

				return new SimulatorState(outerContext, dfa.s0.get(), false, outerContext);
			}
		}

		ParserRuleContext remainingContext = outerContext;
		assert outerContext != null;
		DFAState s0;
		if (dfa.isPrecedenceDfa()) {
			s0 = dfa.getPrecedenceStartState(parser.getPrecedence(), true);
		}
		else {
			s0 = dfa.s0full.get();
		}

		while (remainingContext != null && s0 != null && s0.isContextSensitive()) {
			remainingContext = skipTailCalls(remainingContext);
			s0 = s0.getContextTarget(getReturnState(remainingContext));
			if (remainingContext.isEmpty()) {
				assert s0 == null || !s0.isContextSensitive();
			}
			else {
				remainingContext = remainingContext.getParent();
			}
		}

		if (s0 == null) {
			return null;
		}

		return new SimulatorState(outerContext, s0, useContext, remainingContext);
	}

	protected int execDFA(@NotNull DFA dfa,
					   @NotNull TokenStream input, int startIndex,
					   @NotNull SimulatorState state)
    {
		ParserRuleContext outerContext = state.outerContext;
		if ( dfa_debug ) System.out.println("DFA decision "+dfa.decision+
											" exec LA(1)=="+ getLookaheadName(input) +
											", outerContext="+outerContext.toString(parser));
		if ( dfa_debug ) System.out.print(dfa.toString(parser.getTokenNames(), parser.getRuleNames()));
		DFAState acceptState = null;
		DFAState s = state.s0;

		int t = input.LA(1);
		ParserRuleContext remainingOuterContext = state.remainingOuterContext;

		while ( true ) {
			if ( dfa_debug ) System.out.println("DFA state "+s.stateNumber+" LA(1)=="+getLookaheadName(input));
			if ( state.useContext ) {
				while ( s.isContextSymbol(t) ) {
					DFAState next = null;
					if (remainingOuterContext != null) {
						remainingOuterContext = skipTailCalls(remainingOuterContext);
						next = s.getContextTarget(getReturnState(remainingOuterContext));
					}

					if ( next == null ) {
						// fail over to ATN
						SimulatorState initialState = new SimulatorState(state.outerContext, s, state.useContext, remainingOuterContext);
						return execATN(dfa, input, startIndex, initialState);
					}

					remainingOuterContext = remainingOuterContext.getParent();
					s = next;
				}
			}
			if ( s.isAcceptState ) {
				if ( s.predicates!=null ) {
					if ( dfa_debug ) System.out.println("accept "+s);
				}
				else {
					if ( dfa_debug ) System.out.println("accept; predict "+s.prediction +" in state "+s.stateNumber);
				}
				acceptState = s;
				// keep going unless we're at EOF or state only has one alt number
				// mentioned in configs; check if something else could match
				// TODO: don't we always stop? only lexer would keep going
				// TODO: v3 dfa don't do this.
				break;
			}

			// t is not updated if one of these states is reached
			assert !s.isAcceptState;

			// if no edge, pop over to ATN interpreter, update DFA and return
			DFAState target = s.getTarget(t);
			if ( target == null ) {
				if ( dfa_debug && t>=0 ) System.out.println("no edge for "+parser.getTokenNames()[t]);
				int alt;
				if ( dfa_debug ) {
					Interval interval = Interval.of(startIndex, parser.getInputStream().index());
					System.out.println("ATN exec upon "+
									   parser.getInputStream().getText(interval) +
									   " at DFA state "+s.stateNumber);
				}

				SimulatorState initialState = new SimulatorState(outerContext, s, state.useContext, remainingOuterContext);
				alt = execATN(dfa, input, startIndex, initialState);
				// this adds edge even if next state is accept for
				// same alt; e.g., s0-A->:s1=>2-B->:s2=>2
				// TODO: This next stuff kills edge, but extra states remain. :(
				if ( s.isAcceptState && alt!=-1 ) {
					DFAState d = s.getTarget(input.LA(1));
					if ( d.isAcceptState && d.prediction==s.prediction ) {
						// we can carve it out.
						s.setTarget(input.LA(1), ERROR); // IGNORE really not error
					}
				}
				if ( dfa_debug ) {
					System.out.println("back from DFA update, alt="+alt+", dfa=\n"+dfa.toString(parser.getTokenNames(), parser.getRuleNames()));
					//dump(dfa);
				}
				// action already executed
				if ( dfa_debug ) System.out.println("DFA decision "+dfa.decision+
													" predicts "+alt);
				return alt; // we've updated DFA, exec'd action, and have our deepest answer
			}
			else if ( target == ERROR ) {
				SimulatorState errorState = new SimulatorState(outerContext, s, state.useContext, remainingOuterContext);
				return handleNoViableAlt(input, startIndex, errorState);
			}
			s = target;
			if (!s.isAcceptState && t != IntStream.EOF) {
				input.consume();
				t = input.LA(1);
			}
		}
//		if ( acceptState==null ) {
//			if ( debug ) System.out.println("!!! no viable alt in dfa");
//			return -1;
//		}

		if ( acceptState.configs.getConflictingAlts()!=null ) {
			if ( dfa.atnStartState instanceof DecisionState ) {
				if (!userWantsCtxSensitive ||
					!acceptState.configs.getDipsIntoOuterContext() ||
					(treat_sllk1_conflict_as_ambiguity && input.index() == startIndex))
				{
					// we don't report the ambiguity again
					//if ( !acceptState.configset.hasSemanticContext() ) {
					//	reportAmbiguity(dfa, acceptState, startIndex, input.index(), acceptState.configset.getConflictingAlts(), acceptState.configset);
					//}
				}
				else {
					assert !state.useContext;

					// Before attempting full context prediction, check to see if there are
					// disambiguating or validating predicates to evaluate which allow an
					// immediate decision
					BitSet conflictingAlts = null;
					if ( acceptState.predicates!=null ) {
						int conflictIndex = input.index();
						if (conflictIndex != startIndex) {
							input.seek(startIndex);
						}

						conflictingAlts = evalSemanticContext(s.predicates, outerContext, true);
						if ( conflictingAlts.cardinality() == 1 ) {
							return conflictingAlts.nextSetBit(0);
						}

						if (conflictIndex != startIndex) {
							// restore the index so reporting the fallback to full
							// context occurs with the index at the correct spot
							input.seek(conflictIndex);
						}
					}

					if (reportAmbiguities) {
						SimulatorState conflictState = new SimulatorState(outerContext, acceptState, state.useContext, remainingOuterContext);
						reportAttemptingFullContext(dfa, conflictingAlts, conflictState, startIndex, input.index());
					}

					input.seek(startIndex);
					return adaptivePredict(input, dfa.decision, outerContext, true);
				}
			}
		}

		// Before jumping to prediction, check to see if there are
		// disambiguating or validating predicates to evaluate
		if ( s.predicates != null ) {
			int stopIndex = input.index();
			if (startIndex != stopIndex) {
				input.seek(startIndex);
			}

			BitSet alts = evalSemanticContext(s.predicates, outerContext, reportAmbiguities && predictionMode == PredictionMode.LL_EXACT_AMBIG_DETECTION);
			switch (alts.cardinality()) {
			case 0:
				throw noViableAlt(input, outerContext, s.configs, startIndex);

			case 1:
				return alts.nextSetBit(0);

			default:
				// report ambiguity after predicate evaluation to make sure the correct
				// set of ambig alts is reported.
				if (startIndex != stopIndex) {
					input.seek(stopIndex);
				}

				reportAmbiguity(dfa, s, startIndex, stopIndex, predictionMode == PredictionMode.LL_EXACT_AMBIG_DETECTION, alts, s.configs);
				return alts.nextSetBit(0);
			}
		}

		if ( dfa_debug ) System.out.println("DFA decision "+dfa.decision+
											" predicts "+acceptState.prediction);
		return acceptState.prediction;
	}

	/** Performs ATN simulation to compute a predicted alternative based
	 *  upon the remaining input, but also updates the DFA cache to avoid
	 *  having to traverse the ATN again for the same input sequence.

	 There are some key conditions we're looking for after computing a new
	 set of ATN configs (proposed DFA state):
	       * if the set is empty, there is no viable alternative for current symbol
	       * does the state uniquely predict an alternative?
	       * does the state have a conflict that would prevent us from
	         putting it on the work list?
	       * if in non-greedy decision is there a config at a rule stop state?

	 We also have some key operations to do:
	       * add an edge from previous DFA state to potentially new DFA state, D,
	         upon current symbol but only if adding to work list, which means in all
	         cases except no viable alternative (and possibly non-greedy decisions?)
	       * collecting predicates and adding semantic context to DFA accept states
	       * adding rule context to context-sensitive DFA accept states
	       * consuming an input symbol
	       * reporting a conflict
	       * reporting an ambiguity
	       * reporting a context sensitivity
	       * reporting insufficient predicates

	 We should isolate those operations, which are side-effecting, to the
	 main work loop. We can isolate lots of code into other functions, but
	 they should be side effect free. They can return package that
	 indicates whether we should report something, whether we need to add a
	 DFA edge, whether we need to augment accept state with semantic
	 context or rule invocation context. Actually, it seems like we always
	 add predicates if they exist, so that can simply be done in the main
	 loop for any accept state creation or modification request.

	 cover these cases:
	    dead end
	    single alt
	    single alt + preds
	    conflict
	    conflict + preds

	 TODO: greedy + those

	 */
	protected int execATN(@NotNull DFA dfa,
					   @NotNull TokenStream input, int startIndex,
					   @NotNull SimulatorState initialState)
	{
		if ( debug ) System.out.println("execATN decision "+dfa.decision+" exec LA(1)=="+ getLookaheadName(input));

		final ParserRuleContext outerContext = initialState.outerContext;
		final boolean useContext = initialState.useContext;

		int t = input.LA(1);

		SimulatorState previous = initialState;

		PredictionContextCache contextCache = new PredictionContextCache();
		while (true) { // while more work
			SimulatorState nextState = computeReachSet(dfa, previous, t, contextCache);
			if (nextState == null) {
				addDFAEdge(previous.s0, input.LA(1), ERROR);
				return handleNoViableAlt(input, startIndex, previous);
			}

			DFAState D = nextState.s0;

			// predicted alt => accept state
			assert D.isAcceptState || getUniqueAlt(D.configs) == ATN.INVALID_ALT_NUMBER;
			// conflicted => accept state
			assert D.isAcceptState || D.configs.getConflictingAlts() == null;

			if (D.isAcceptState) {
				BitSet conflictingAlts = D.configs.getConflictingAlts();
				int predictedAlt = conflictingAlts == null ? getUniqueAlt(D.configs) : ATN.INVALID_ALT_NUMBER;
				if ( predictedAlt!=ATN.INVALID_ALT_NUMBER ) {
					if (optimize_ll1
						&& input.index() == startIndex
						&& !dfa.isPrecedenceDfa()
						&& nextState.outerContext == nextState.remainingOuterContext
						&& dfa.decision >= 0
						&& !D.configs.hasSemanticContext())
					{
						if (t >= 0 && t <= Short.MAX_VALUE) {
							int key = (dfa.decision << 16) + t;
							atn.LL1Table.put(key, predictedAlt);
						}
					}

					if (useContext && always_try_local_context) {
						reportContextSensitivity(dfa, predictedAlt, nextState, startIndex, input.index());
					}
				}

				predictedAlt = D.prediction;
//				int k = input.index() - startIndex + 1; // how much input we used
//				System.out.println("used k="+k);
				boolean attemptFullContext = conflictingAlts != null && userWantsCtxSensitive;
				if (attemptFullContext) {
					if (predictionMode == PredictionMode.LL_EXACT_AMBIG_DETECTION) {
						attemptFullContext = !useContext
							&& (D.configs.getDipsIntoOuterContext() || D.configs.getConflictingAlts().cardinality() > 2)
							&& (!treat_sllk1_conflict_as_ambiguity || input.index() != startIndex);
					}
					else {
						attemptFullContext = D.configs.getDipsIntoOuterContext()
							&& (!treat_sllk1_conflict_as_ambiguity || input.index() != startIndex);
					}
				}

				if ( D.configs.hasSemanticContext() ) {
					DFAState.PredPrediction[] predPredictions = D.predicates;
					if (predPredictions != null) {
						int conflictIndex = input.index();
						if (conflictIndex != startIndex) {
							input.seek(startIndex);
						}

						// use complete evaluation here if we'll want to retry with full context if still ambiguous
						conflictingAlts = evalSemanticContext(predPredictions, outerContext, attemptFullContext || reportAmbiguities);
						switch (conflictingAlts.cardinality()) {
						case 0:
							throw noViableAlt(input, outerContext, D.configs, startIndex);

						case 1:
							return conflictingAlts.nextSetBit(0);

						default:
							break;
						}

						if (conflictIndex != startIndex) {
							// restore the index so reporting the fallback to full
							// context occurs with the index at the correct spot
							input.seek(conflictIndex);
						}
					}
				}

				if (!attemptFullContext) {
					if (conflictingAlts != null) {
						if (reportAmbiguities && conflictingAlts.cardinality() > 1) {
							reportAmbiguity(dfa, D, startIndex, input.index(), predictionMode == PredictionMode.LL_EXACT_AMBIG_DETECTION, conflictingAlts, D.configs);
						}

						predictedAlt = conflictingAlts.nextSetBit(0);
					}

					return predictedAlt;
				}
				else {
					assert !useContext;
					assert D.isAcceptState;

					if ( debug ) System.out.println("RETRY with outerContext="+outerContext);
					SimulatorState fullContextState = computeStartState(dfa, outerContext, true);
					if (reportAmbiguities) {
						reportAttemptingFullContext(dfa, conflictingAlts, nextState, startIndex, input.index());
					}

					input.seek(startIndex);
					return execATN(dfa, input, startIndex, fullContextState);
				}
			}

			previous = nextState;

			if (t != IntStream.EOF) {
				input.consume();
				t = input.LA(1);
			}
		}
	}

	protected int handleNoViableAlt(@NotNull TokenStream input, int startIndex, @NotNull SimulatorState previous) {
		if (previous.s0 != null) {
			BitSet alts = new BitSet();
			for (ATNConfig config : previous.s0.configs) {
				if (config.getReachesIntoOuterContext() || config.getState() instanceof RuleStopState) {
					alts.set(config.getAlt());
				}
			}

			if (!alts.isEmpty()) {
				return alts.nextSetBit(0);
			}
		}

		throw noViableAlt(input, previous.outerContext, previous.s0.configs, startIndex);
	}

	protected SimulatorState computeReachSet(DFA dfa, SimulatorState previous, int t, PredictionContextCache contextCache) {
		final boolean useContext = previous.useContext;
		ParserRuleContext remainingGlobalContext = previous.remainingOuterContext;

		DFAState s = previous.s0;
		if ( useContext ) {
			while ( s.isContextSymbol(t) ) {
				DFAState next = null;
				if (remainingGlobalContext != null) {
					remainingGlobalContext = skipTailCalls(remainingGlobalContext);
					next = s.getContextTarget(getReturnState(remainingGlobalContext));
				}

				if ( next == null ) {
					break;
				}

				remainingGlobalContext = remainingGlobalContext.getParent();
				s = next;
			}
		}

		assert !s.isAcceptState;
		if ( s.isAcceptState ) {
			return new SimulatorState(previous.outerContext, s, useContext, remainingGlobalContext);
		}

		final DFAState s0 = s;

		DFAState target = getExistingTargetState(s0, t);
		if (target == null) {
			Tuple2<DFAState, ParserRuleContext> result = computeTargetState(dfa, s0, remainingGlobalContext, t, useContext, contextCache);
			target = result.getItem1();
			remainingGlobalContext = result.getItem2();
		}

		if (target == ERROR) {
			return null;
		}

		assert !useContext || !target.configs.getDipsIntoOuterContext();
		return new SimulatorState(previous.outerContext, target, useContext, remainingGlobalContext);
	}

	/**
	 * Get an existing target state for an edge in the DFA. If the target state
	 * for the edge has not yet been computed or is otherwise not available,
	 * this method returns {@code null}.
	 *
	 * @param s The current DFA state
	 * @param t The next input symbol
	 * @return The existing target DFA state for the given input symbol
	 * {@code t}, or {@code null} if the target state for this edge is not
	 * already cached
	 */
	@Nullable
	protected DFAState getExistingTargetState(@NotNull DFAState s, int t) {
		return s.getTarget(t);
	}

	/**
	 * Compute a target state for an edge in the DFA, and attempt to add the
	 * computed state and corresponding edge to the DFA.
	 *
	 * @param dfa
	 * @param s The current DFA state
	 * @param remainingGlobalContext
	 * @param t The next input symbol
	 * @param useContext
	 * @param contextCache
	 *
	 * @return The computed target DFA state for the given input symbol
	 * {@code t}. If {@code t} does not lead to a valid DFA state, this method
	 * returns {@link #ERROR}.
	 */
	@NotNull
	protected Tuple2<DFAState, ParserRuleContext> computeTargetState(@NotNull DFA dfa, @NotNull DFAState s, ParserRuleContext remainingGlobalContext, int t, boolean useContext, PredictionContextCache contextCache) {
		List<ATNConfig> closureConfigs = new ArrayList<ATNConfig>(s.configs);
		IntegerList contextElements = null;
		ATNConfigSet reach = new ATNConfigSet();
		boolean stepIntoGlobal;
		do {
			boolean hasMoreContext = !useContext || remainingGlobalContext != null;
			if (!hasMoreContext) {
				reach.setOutermostConfigSet(true);
			}

			ATNConfigSet reachIntermediate = new ATNConfigSet();

			/* Configurations already in a rule stop state indicate reaching the end
			 * of the decision rule (local context) or end of the start rule (full
			 * context). Once reached, these configurations are never updated by a
			 * closure operation, so they are handled separately for the performance
			 * advantage of having a smaller intermediate set when calling closure.
			 *
			 * For full-context reach operations, separate handling is required to
			 * ensure that the alternative matching the longest overall sequence is
			 * chosen when multiple such configurations can match the input.
			 */
			List<ATNConfig> skippedStopStates = null;

			for (ATNConfig c : closureConfigs) {
				if ( debug ) System.out.println("testing "+getTokenName(t)+" at "+c.toString());

				if (c.getState() instanceof RuleStopState) {
					assert c.getContext().isEmpty();
					if (useContext && !c.getReachesIntoOuterContext() || t == IntStream.EOF) {
						if (skippedStopStates == null) {
							skippedStopStates = new ArrayList<ATNConfig>();
						}

						skippedStopStates.add(c);
					}

					continue;
				}

				int n = c.getState().getNumberOfOptimizedTransitions();
				for (int ti=0; ti<n; ti++) {               // for each optimized transition
					Transition trans = c.getState().getOptimizedTransition(ti);
					ATNState target = getReachableTarget(c, trans, t);
					if ( target!=null ) {
						reachIntermediate.add(c.transform(target, false), contextCache);
					}
				}
			}


			/* This block optimizes the reach operation for intermediate sets which
			 * trivially indicate a termination state for the overall
			 * adaptivePredict operation.
			 *
			 * The conditions assume that intermediate
			 * contains all configurations relevant to the reach set, but this
			 * condition is not true when one or more configurations have been
			 * withheld in skippedStopStates.
			 */
			if (optimize_unique_closure && skippedStopStates == null && reachIntermediate.getUniqueAlt() != ATN.INVALID_ALT_NUMBER) {
				reachIntermediate.setOutermostConfigSet(reach.isOutermostConfigSet());
				reach = reachIntermediate;
				break;
			}

			/* If the reach set could not be trivially determined, perform a closure
			 * operation on the intermediate set to compute its initial value.
			 */
			final boolean collectPredicates = false;
			closure(reachIntermediate, reach, collectPredicates, hasMoreContext, contextCache);
			stepIntoGlobal = reach.getDipsIntoOuterContext();

			if (t == IntStream.EOF) {
				/* After consuming EOF no additional input is possible, so we are
				 * only interested in configurations which reached the end of the
				 * decision rule (local context) or end of the start rule (full
				 * context). Update reach to contain only these configurations. This
				 * handles both explicit EOF transitions in the grammar and implicit
				 * EOF transitions following the end of the decision or start rule.
				 *
				 * This is handled before the configurations in skippedStopStates,
				 * because any configurations potentially added from that list are
				 * already guaranteed to meet this condition whether or not it's
				 * required.
				 */
				reach = removeAllConfigsNotInRuleStopState(reach, contextCache);
			}

			/* If skippedStopStates is not null, then it contains at least one
			 * configuration. For full-context reach operations, these
			 * configurations reached the end of the start rule, in which case we
			 * only add them back to reach if no configuration during the current
			 * closure operation reached such a state. This ensures adaptivePredict
			 * chooses an alternative matching the longest overall sequence when
			 * multiple alternatives are viable.
			 */
			if (skippedStopStates != null && (!useContext || !PredictionMode.hasConfigInRuleStopState(reach))) {
				assert !skippedStopStates.isEmpty();
				for (ATNConfig c : skippedStopStates) {
					reach.add(c, contextCache);
				}
			}

			if (useContext && stepIntoGlobal) {
				reach.clear();

				remainingGlobalContext = skipTailCalls(remainingGlobalContext);
				int nextContextElement = getReturnState(remainingGlobalContext);
				if (contextElements == null) {
					contextElements = new IntegerList();
				}

				if (remainingGlobalContext.isEmpty()) {
					remainingGlobalContext = null;
				} else {
					remainingGlobalContext = remainingGlobalContext.getParent();
				}

				contextElements.add(nextContextElement);
				if (nextContextElement != PredictionContext.EMPTY_FULL_STATE_KEY) {
					for (int i = 0; i < closureConfigs.size(); i++) {
						closureConfigs.set(i, closureConfigs.get(i).appendContext(nextContextElement, contextCache));
					}
				}
			}
		} while (useContext && stepIntoGlobal);

		if (reach.isEmpty()) {
			addDFAEdge(s, t, ERROR);
			return Tuple.create(ERROR, remainingGlobalContext);
		}

		DFAState result = addDFAEdge(dfa, s, t, contextElements, reach, contextCache);
		return Tuple.create(result, remainingGlobalContext);
	}

	/**
	 * Return a configuration set containing only the configurations from
	 * {@code configs} which are in a {@link RuleStopState}. If all
	 * configurations in {@code configs} are already in a rule stop state, this
	 * method simply returns {@code configs}.
	 *
	 * @param configs the configuration set to update
	 * @param contextCache the {@link PredictionContext} cache
	 *
	 * @return {@code configs} if all configurations in {@code configs} are in a
	 * rule stop state, otherwise return a new configuration set containing only
	 * the configurations from {@code configs} which are in a rule stop state
	 */
	@NotNull
	protected ATNConfigSet removeAllConfigsNotInRuleStopState(@NotNull ATNConfigSet configs, PredictionContextCache contextCache) {
		if (PredictionMode.allConfigsInRuleStopStates(configs)) {
			return configs;
		}

		ATNConfigSet result = new ATNConfigSet();
		for (ATNConfig config : configs) {
			if (!(config.getState() instanceof RuleStopState)) {
				continue;
			}

			result.add(config, contextCache);
		}

		return result;
	}

	@NotNull
	protected SimulatorState computeStartState(DFA dfa,
											ParserRuleContext globalContext,
											boolean useContext)
	{
		DFAState s0 =
			dfa.isPrecedenceDfa() ? dfa.getPrecedenceStartState(parser.getPrecedence(), useContext) :
			useContext ? dfa.s0full.get() :
			dfa.s0.get();

		if (s0 != null) {
			if (!useContext) {
				return new SimulatorState(globalContext, s0, useContext, globalContext);
			}

			s0.setContextSensitive(atn);
		}

		final int decision = dfa.decision;
		@NotNull
		final ATNState p = dfa.atnStartState;

		int previousContext = 0;
		ParserRuleContext remainingGlobalContext = globalContext;
		PredictionContext initialContext = useContext ? PredictionContext.EMPTY_FULL : PredictionContext.EMPTY_LOCAL; // always at least the implicit call to start rule
		PredictionContextCache contextCache = new PredictionContextCache();
		if (useContext) {
			while (s0 != null && s0.isContextSensitive() && remainingGlobalContext != null) {
				DFAState next;
				remainingGlobalContext = skipTailCalls(remainingGlobalContext);
				if (remainingGlobalContext.isEmpty()) {
					next = s0.getContextTarget(PredictionContext.EMPTY_FULL_STATE_KEY);
					previousContext = PredictionContext.EMPTY_FULL_STATE_KEY;
					remainingGlobalContext = null;
				}
				else {
					previousContext = getReturnState(remainingGlobalContext);
					next = s0.getContextTarget(previousContext);
					initialContext = initialContext.appendContext(previousContext, contextCache);
					remainingGlobalContext = remainingGlobalContext.getParent();
				}

				if (next == null) {
					break;
				}

				s0 = next;
			}
		}

		if (s0 != null && !s0.isContextSensitive()) {
			return new SimulatorState(globalContext, s0, useContext, remainingGlobalContext);
		}

		ATNConfigSet configs = new ATNConfigSet();
		while (true) {
			ATNConfigSet reachIntermediate = new ATNConfigSet();
			int n = p.getNumberOfTransitions();
			for (int ti=0; ti<n; ti++) {
				// for each transition
				ATNState target = p.transition(ti).target;
				reachIntermediate.add(ATNConfig.create(target, ti + 1, initialContext));
			}

			boolean hasMoreContext = remainingGlobalContext != null;
			if (!hasMoreContext) {
				configs.setOutermostConfigSet(true);
			}

			final boolean collectPredicates = true;
			closure(reachIntermediate, configs, collectPredicates, hasMoreContext, contextCache);
			boolean stepIntoGlobal = configs.getDipsIntoOuterContext();

			DFAState next;
			if (s0 == null) {
				if (!dfa.isPrecedenceDfa() && dfa.atnStartState instanceof StarLoopEntryState) {
					if (((StarLoopEntryState)dfa.atnStartState).precedenceRuleDecision) {
						dfa.setPrecedenceDfa(true);
					}
				}

				if (!dfa.isPrecedenceDfa()) {
					AtomicReference<DFAState> reference = useContext ? dfa.s0full : dfa.s0;
					next = addDFAState(dfa, configs, contextCache);
					if (!reference.compareAndSet(null, next)) {
						next = reference.get();
					}
				}
				else {
					/* If this is a precedence DFA, we use applyPrecedenceFilter
					 * to convert the computed start state to a precedence start
					 * state. We then use DFA.setPrecedenceStartState to set the
					 * appropriate start state for the precedence level rather
					 * than simply setting DFA.s0.
					 */
					configs = applyPrecedenceFilter(configs, globalContext, contextCache);
					next = addDFAState(dfa, configs, contextCache);
					dfa.setPrecedenceStartState(parser.getPrecedence(), useContext, next);
				}
			}
			else {
				if (dfa.isPrecedenceDfa()) {
					configs = applyPrecedenceFilter(configs, globalContext, contextCache);
				}

				next = addDFAState(dfa, configs, contextCache);
				s0.setContextTarget(previousContext, next);
			}

			s0 = next;

			if (!useContext || !stepIntoGlobal) {
				break;
			}

			// TODO: make sure it distinguishes empty stack states
			next.setContextSensitive(atn);

<<<<<<< HEAD
			configs.clear();
			remainingGlobalContext = skipTailCalls(remainingGlobalContext);
			int nextContextElement = getReturnState(remainingGlobalContext);
=======
	/**
	 * Return a configuration set containing only the configurations from
	 * {@code configs} which are in a {@link RuleStopState}. If all
	 * configurations in {@code configs} are already in a rule stop state, this
	 * method simply returns {@code configs}.
	 *
	 * <p>When {@code lookToEndOfRule} is true, this method uses
	 * {@link ATN#nextTokens} for each configuration in {@code configs} which is
	 * not already in a rule stop state to see if a rule stop state is reachable
	 * from the configuration via epsilon-only transitions.</p>
	 *
	 * @param configs the configuration set to update
	 * @param lookToEndOfRule when true, this method checks for rule stop states
	 * reachable by epsilon-only transitions from each configuration in
	 * {@code configs}.
	 *
	 * @return {@code configs} if all configurations in {@code configs} are in a
	 * rule stop state, otherwise return a new configuration set containing only
	 * the configurations from {@code configs} which are in a rule stop state
	 */
	@NotNull
	protected ATNConfigSet removeAllConfigsNotInRuleStopState(@NotNull ATNConfigSet configs, boolean lookToEndOfRule) {
		if (PredictionMode.allConfigsInRuleStopStates(configs)) {
			return configs;
		}
>>>>>>> 4a20c8ef

			if (remainingGlobalContext.isEmpty()) {
				remainingGlobalContext = null;
			} else {
				remainingGlobalContext = remainingGlobalContext.getParent();
			}

			if (nextContextElement != PredictionContext.EMPTY_FULL_STATE_KEY) {
				initialContext = initialContext.appendContext(nextContextElement, contextCache);
			}

			previousContext = nextContextElement;
		}

		return new SimulatorState(globalContext, s0, useContext, remainingGlobalContext);
	}

	/**
	 * This method transforms the start state computed by
	 * {@link #computeStartState} to the special start state used by a
	 * precedence DFA for a particular precedence value. The transformation
	 * process applies the following changes to the start state's configuration
	 * set.
	 *
	 * <ol>
	 * <li>Evaluate the precedence predicates for each configuration using
	 * {@link SemanticContext#evalPrecedence}.</li>
	 * <li>Remove all configurations which predict an alternative greater than
	 * 1, for which another configuration that predicts alternative 1 is in the
	 * same ATN state. This transformation is valid for the following reasons:
	 * <ul>
	 * <li>The closure block cannot contain any epsilon transitions which bypass
	 * the body of the closure, so all states reachable via alternative 1 are
	 * part of the precedence alternatives of the transformed left-recursive
	 * rule.</li>
	 * <li>The "primary" portion of a left recursive rule cannot contain an
	 * epsilon transition, so the only way an alternative other than 1 can exist
	 * in a state that is also reachable via alternative 1 is by nesting calls
	 * to the left-recursive rule, with the outer calls not being at the
	 * preferred precedence level.</li>
	 * </ul>
	 * </li>
	 * </ol>
	 *
	 * @param configs The configuration set computed by
	 * {@link #computeStartState} as the start state for the DFA.
	 * @return The transformed configuration set representing the start state
	 * for a precedence DFA at a particular precedence level (determined by
	 * calling {@link Parser#getPrecedence}).
	 */
	@NotNull
	protected ATNConfigSet applyPrecedenceFilter(@NotNull ATNConfigSet configs, ParserRuleContext globalContext, PredictionContextCache contextCache) {
		Set<Integer> statesFromAlt1 = new HashSet<Integer>();
		ATNConfigSet configSet = new ATNConfigSet();
		for (ATNConfig config : configs) {
			// handle alt 1 first
			if (config.getAlt() != 1) {
				continue;
			}

			SemanticContext updatedContext = config.getSemanticContext().evalPrecedence(parser, globalContext);
			if (updatedContext == null) {
				// the configuration was eliminated
				continue;
			}

			statesFromAlt1.add(config.getState().stateNumber);
			if (updatedContext != config.getSemanticContext()) {
				configSet.add(config.transform(config.getState(), updatedContext, false), contextCache);
			}
			else {
				configSet.add(config, contextCache);
			}
		}

		for (ATNConfig config : configs) {
			if (config.getAlt() == 1) {
				// already handled
				continue;
			}

			if (statesFromAlt1.contains(config.getState().stateNumber)) {
				// eliminated
				continue;
			}

			configSet.add(config, contextCache);
		}

		return configSet;
	}

	@Nullable
	protected ATNState getReachableTarget(@NotNull ATNConfig source, @NotNull Transition trans, int ttype) {
		if (trans.matches(ttype, 0, atn.maxTokenType)) {
			return trans.target;
		}

		return null;
	}

	/** collect and set D's semantic context */
	protected DFAState.PredPrediction[] predicateDFAState(DFAState D,
													   ATNConfigSet configs,
													   int nalts)
	{
		BitSet conflictingAlts = getConflictingAltsFromConfigSet(configs);
		if ( debug ) System.out.println("predicateDFAState "+D);
		SemanticContext[] altToPred = getPredsForAmbigAlts(conflictingAlts, configs, nalts);
		// altToPred[uniqueAlt] is now our validating predicate (if any)
		DFAState.PredPrediction[] predPredictions = null;
		if ( altToPred!=null ) {
			// we have a validating predicate; test it
			// Update DFA so reach becomes accept state with predicate
			predPredictions = getPredicatePredictions(conflictingAlts, altToPred);
			D.predicates = predPredictions;
			D.prediction = ATN.INVALID_ALT_NUMBER; // make sure we use preds
		}
		return predPredictions;
	}

	protected SemanticContext[] getPredsForAmbigAlts(@NotNull BitSet ambigAlts,
												  @NotNull ATNConfigSet configs,
												  int nalts)
	{
		// REACH=[1|1|[]|0:0, 1|2|[]|0:1]

		/* altToPred starts as an array of all null contexts. The entry at index i
		 * corresponds to alternative i. altToPred[i] may have one of three values:
		 *   1. null: no ATNConfig c is found such that c.alt==i
		 *   2. SemanticContext.NONE: At least one ATNConfig c exists such that
		 *      c.alt==i and c.semanticContext==SemanticContext.NONE. In other words,
		 *      alt i has at least one unpredicated config.
		 *   3. Non-NONE Semantic Context: There exists at least one, and for all
		 *      ATNConfig c such that c.alt==i, c.semanticContext!=SemanticContext.NONE.
		 *
		 * From this, it is clear that NONE||anything==NONE.
		 */
		SemanticContext[] altToPred = new SemanticContext[nalts +1];
		int n = altToPred.length;
		for (ATNConfig c : configs) {
			if ( ambigAlts.get(c.getAlt()) ) {
				altToPred[c.getAlt()] = SemanticContext.or(altToPred[c.getAlt()], c.getSemanticContext());
			}
		}

		int nPredAlts = 0;
		for (int i = 0; i < n; i++) {
			if (altToPred[i] == null) {
				altToPred[i] = SemanticContext.NONE;
			}
			else if (altToPred[i] != SemanticContext.NONE) {
				nPredAlts++;
			}
		}

		// nonambig alts are null in altToPred
		if ( nPredAlts==0 ) altToPred = null;
		if ( debug ) System.out.println("getPredsForAmbigAlts result "+Arrays.toString(altToPred));
		return altToPred;
	}

	protected DFAState.PredPrediction[] getPredicatePredictions(BitSet ambigAlts, SemanticContext[] altToPred) {
		List<DFAState.PredPrediction> pairs = new ArrayList<DFAState.PredPrediction>();
		boolean containsPredicate = false;
		for (int i = 1; i < altToPred.length; i++) {
			SemanticContext pred = altToPred[i];

			// unpredicated is indicated by SemanticContext.NONE
			assert pred != null;

			// find first unpredicated but ambig alternative, if any.
			// Only ambiguous alternatives will have SemanticContext.NONE.
			// Any unambig alts or ambig naked alts after first ambig naked are ignored
			// (null, i) means alt i is the default prediction
			// if no (null, i), then no default prediction.
			if (ambigAlts!=null && ambigAlts.get(i) && pred==SemanticContext.NONE) {
				pairs.add(new DFAState.PredPrediction(null, i));
			}
			else if ( pred!=SemanticContext.NONE ) {
				containsPredicate = true;
				pairs.add(new DFAState.PredPrediction(pred, i));
			}
		}

		if ( !containsPredicate ) {
			return null;
		}

//		System.out.println(Arrays.toString(altToPred)+"->"+pairs);
		return pairs.toArray(new DFAState.PredPrediction[pairs.size()]);
	}

	/** Look through a list of predicate/alt pairs, returning alts for the
	 *  pairs that win. A {@code null} predicate indicates an alt containing an
	 *  unpredicated config which behaves as "always true."
	 */
	protected BitSet evalSemanticContext(@NotNull DFAState.PredPrediction[] predPredictions,
										   ParserRuleContext outerContext,
										   boolean complete)
	{
		BitSet predictions = new BitSet();
		for (DFAState.PredPrediction pair : predPredictions) {
			if ( pair.pred==null ) {
				predictions.set(pair.alt);
				if (!complete) {
					break;
				}

				continue;
			}

			boolean evaluatedResult = pair.pred.eval(parser, outerContext);
			if ( debug || dfa_debug ) {
				System.out.println("eval pred "+pair+"="+evaluatedResult);
			}

			if ( evaluatedResult ) {
				if ( debug || dfa_debug ) System.out.println("PREDICT "+pair.alt);
				predictions.set(pair.alt);
				if (!complete) {
					break;
				}
			}
		}

		return predictions;
	}


	/* TODO: If we are doing predicates, there is no point in pursuing
		 closure operations if we reach a DFA state that uniquely predicts
		 alternative. We will not be caching that DFA state and it is a
		 waste to pursue the closure. Might have to advance when we do
		 ambig detection thought :(
		  */

	protected void closure(ATNConfigSet sourceConfigs,
						   @NotNull ATNConfigSet configs,
						   boolean collectPredicates,
						   boolean hasMoreContext,
						   @Nullable PredictionContextCache contextCache)
	{
		if (contextCache == null) {
			contextCache = PredictionContextCache.UNCACHED;
		}

		ATNConfigSet currentConfigs = sourceConfigs;
		Set<ATNConfig> closureBusy = new HashSet<ATNConfig>();
		while (currentConfigs.size() > 0) {
			ATNConfigSet intermediate = new ATNConfigSet();
			for (ATNConfig config : currentConfigs) {
				closure(config, configs, intermediate, closureBusy, collectPredicates, hasMoreContext, contextCache, 0);
			}

			currentConfigs = intermediate;
		}
	}

	protected void closure(@NotNull ATNConfig config,
						   @NotNull ATNConfigSet configs,
						   @Nullable ATNConfigSet intermediate,
						   @NotNull Set<ATNConfig> closureBusy,
						   boolean collectPredicates,
						   boolean hasMoreContexts,
						   @NotNull PredictionContextCache contextCache,
						   int depth)
	{
		if ( debug ) System.out.println("closure("+config.toString(parser,true)+")");

		if ( config.getState() instanceof RuleStopState ) {
			// We hit rule end. If we have context info, use it
			if ( !config.getContext().isEmpty() ) {
				boolean hasEmpty = config.getContext().hasEmpty();
				int nonEmptySize = config.getContext().size() - (hasEmpty ? 1 : 0);
				for (int i = 0; i < nonEmptySize; i++) {
					PredictionContext newContext = config.getContext().getParent(i); // "pop" return state
					ATNState returnState = atn.states.get(config.getContext().getReturnState(i));
					ATNConfig c = ATNConfig.create(returnState, config.getAlt(), newContext, config.getSemanticContext());
					// While we have context to pop back from, we may have
					// gotten that context AFTER having fallen off a rule.
					// Make sure we track that we are now out of context.
					c.setOuterContextDepth(config.getOuterContextDepth());
					assert depth > Integer.MIN_VALUE;
					closure(c, configs, intermediate, closureBusy, collectPredicates, hasMoreContexts, contextCache, depth - 1);
				}

				if (!hasEmpty || !hasMoreContexts) {
					return;
				}

				config = config.transform(config.getState(), PredictionContext.EMPTY_LOCAL, false);
			}
			else if (!hasMoreContexts) {
				configs.add(config, contextCache);
				return;
			}
			else {
				// else if we have no context info, just chase follow links (if greedy)
				if ( debug ) System.out.println("FALLING off rule "+
												getRuleName(config.getState().ruleIndex));

				if (config.getContext() == PredictionContext.EMPTY_FULL) {
					// no need to keep full context overhead when we step out
					config = config.transform(config.getState(), PredictionContext.EMPTY_LOCAL, false);
				}
			}
		}

		ATNState p = config.getState();
		// optimization
		if ( !p.onlyHasEpsilonTransitions() ) {
            configs.add(config, contextCache);
            if ( debug ) System.out.println("added config "+configs);
        }

        for (int i=0; i<p.getNumberOfOptimizedTransitions(); i++) {
            Transition t = p.getOptimizedTransition(i);
            boolean continueCollecting =
				!(t instanceof ActionTransition) && collectPredicates;
            ATNConfig c = getEpsilonTarget(config, t, continueCollecting, depth == 0, contextCache);
			if ( c!=null ) {
				if (t instanceof RuleTransition) {
					if (intermediate != null && !collectPredicates) {
						intermediate.add(c, contextCache);
						continue;
					}
				}

				int newDepth = depth;
				if ( config.getState() instanceof RuleStopState ) {
					// target fell off end of rule; mark resulting c as having dipped into outer context
					// We can't get here if incoming config was rule stop and we had context
					// track how far we dip into outer context.  Might
					// come in handy and we avoid evaluating context dependent
					// preds if this is > 0.

					if (!closureBusy.add(c)) {
						// avoid infinite recursion for right-recursive rules
						continue;
					}

					c.setOuterContextDepth(c.getOuterContextDepth() + 1);

					assert newDepth > Integer.MIN_VALUE;
					newDepth--;
					if ( debug ) System.out.println("dips into outer ctx: "+c);
				}
				else if (t instanceof RuleTransition) {
					if (optimize_tail_calls && ((RuleTransition)t).optimizedTailCall && (!tail_call_preserves_sll || !PredictionContext.isEmptyLocal(config.getContext()))) {
						assert c.getContext() == config.getContext();
						if (newDepth == 0) {
							// the pop/push of a tail call would keep the depth
							// constant, except we latch if it goes negative
							newDepth--;
							if (!tail_call_preserves_sll && PredictionContext.isEmptyLocal(config.getContext())) {
								// make sure the SLL config "dips into the outer context" or prediction may not fall back to LL on conflict
								c.setOuterContextDepth(c.getOuterContextDepth() + 1);
							}
						}
					}
					else {
						// latch when newDepth goes negative - once we step out of the entry context we can't return
						if (newDepth >= 0) {
							newDepth++;
						}
					}
				}

				closure(c, configs, intermediate, closureBusy, continueCollecting, hasMoreContexts, contextCache, newDepth);
			}
		}
	}

	@NotNull
	public String getRuleName(int index) {
		if ( parser!=null && index>=0 ) return parser.getRuleNames()[index];
		return "<rule "+index+">";
	}

	@Nullable
	protected ATNConfig getEpsilonTarget(@NotNull ATNConfig config, @NotNull Transition t, boolean collectPredicates, boolean inContext, PredictionContextCache contextCache) {
		switch (t.getSerializationType()) {
		case Transition.RULE:
			return ruleTransition(config, (RuleTransition)t, contextCache);

		case Transition.PRECEDENCE:
			return precedenceTransition(config, (PrecedencePredicateTransition)t, collectPredicates, inContext);

		case Transition.PREDICATE:
			return predTransition(config, (PredicateTransition)t, collectPredicates, inContext);

		case Transition.ACTION:
			return actionTransition(config, (ActionTransition)t);

		case Transition.EPSILON:
			return config.transform(t.target, false);

		default:
			return null;
		}
	}

	@NotNull
	protected ATNConfig actionTransition(@NotNull ATNConfig config, @NotNull ActionTransition t) {
		if ( debug ) System.out.println("ACTION edge "+t.ruleIndex+":"+t.actionIndex);
		return config.transform(t.target, false);
	}

	@Nullable
	protected ATNConfig precedenceTransition(@NotNull ATNConfig config,
									@NotNull PrecedencePredicateTransition pt,
									boolean collectPredicates,
									boolean inContext)
	{
		if ( debug ) {
			System.out.println("PRED (collectPredicates="+collectPredicates+") "+
                    pt.precedence+">=_p"+
					", ctx dependent=true");
			if ( parser != null ) {
                System.out.println("context surrounding pred is "+
                                   parser.getRuleInvocationStack());
            }
		}

        ATNConfig c = null;
        if (collectPredicates && inContext) {
            SemanticContext newSemCtx = SemanticContext.and(config.getSemanticContext(), pt.getPredicate());
            c = config.transform(pt.target, newSemCtx, false);
        }
		else {
			c = config.transform(pt.target, false);
		}

		if ( debug ) System.out.println("config from pred transition="+c);
        return c;
	}

	@Nullable
	protected ATNConfig predTransition(@NotNull ATNConfig config,
									@NotNull PredicateTransition pt,
									boolean collectPredicates,
									boolean inContext)
	{
		if ( debug ) {
			System.out.println("PRED (collectPredicates="+collectPredicates+") "+
                    pt.ruleIndex+":"+pt.predIndex+
					", ctx dependent="+pt.isCtxDependent);
			if ( parser != null ) {
                System.out.println("context surrounding pred is "+
                                   parser.getRuleInvocationStack());
            }
		}

        ATNConfig c;
        if ( collectPredicates &&
			 (!pt.isCtxDependent || (pt.isCtxDependent&&inContext)) )
		{
            SemanticContext newSemCtx = SemanticContext.and(config.getSemanticContext(), pt.getPredicate());
            c = config.transform(pt.target, newSemCtx, false);
        }
		else {
			c = config.transform(pt.target, false);
		}

		if ( debug ) System.out.println("config from pred transition="+c);
        return c;
	}

	@NotNull
	protected ATNConfig ruleTransition(@NotNull ATNConfig config, @NotNull RuleTransition t, @Nullable PredictionContextCache contextCache) {
		if ( debug ) {
			System.out.println("CALL rule "+getRuleName(t.target.ruleIndex)+
							   ", ctx="+config.getContext());
		}

		ATNState returnState = t.followState;
		PredictionContext newContext;

		if (optimize_tail_calls && t.optimizedTailCall && (!tail_call_preserves_sll || !PredictionContext.isEmptyLocal(config.getContext()))) {
			newContext = config.getContext();
		}
		else if (contextCache != null) {
			newContext = contextCache.getChild(config.getContext(), returnState.stateNumber);
		}
		else {
			newContext = config.getContext().getChild(returnState.stateNumber);
		}

		return config.transform(t.target, newContext, false);
	}

<<<<<<< HEAD
	private static final Comparator<ATNConfig> STATE_ALT_SORT_COMPARATOR =
		new Comparator<ATNConfig>() {
=======
	/**
	 Sam pointed out a problem with the previous definition, v3, of
	 ambiguous states. If we have another state associated with conflicting
	 alternatives, we should keep going. For example, the following grammar

	 s : (ID | ID ID?) ';' ;

	 When the ATN simulation reaches the state before ';', it has a DFA
	 state that looks like: [12|1|[], 6|2|[], 12|2|[]]. Naturally
	 12|1|[] and 12|2|[] conflict, but we cannot stop processing this node
	 because alternative to has another way to continue, via [6|2|[]].
	 The key is that we have a single state that has config's only associated
	 with a single alternative, 2, and crucially the state transitions
	 among the configurations are all non-epsilon transitions. That means
	 we don't consider any conflicts that include alternative 2. So, we
	 ignore the conflict between alts 1 and 2. We ignore a set of
	 conflicting alts when there is an intersection with an alternative
	 associated with a single alt state in the state&rarr;config-list map.

	 It's also the case that we might have two conflicting configurations but
	 also a 3rd nonconflicting configuration for a different alternative:
	 [1|1|[], 1|2|[], 8|3|[]]. This can come about from grammar:

	 a : A | A | A B ;

	 After matching input A, we reach the stop state for rule A, state 1.
	 State 8 is the state right before B. Clearly alternatives 1 and 2
	 conflict and no amount of further lookahead will separate the two.
	 However, alternative 3 will be able to continue and so we do not
	 stop working on this state. In the previous example, we're concerned
	 with states associated with the conflicting alternatives. Here alt
	 3 is not associated with the conflicting configs, but since we can continue
	 looking for input reasonably, I don't declare the state done. We
	 ignore a set of conflicting alts when we have an alternative
	 that we still need to pursue.
	 */
>>>>>>> 4a20c8ef

			@Override
			public int compare(ATNConfig o1, ATNConfig o2) {
				int diff = o1.getState().getNonStopStateNumber() - o2.getState().getNonStopStateNumber();
				if (diff != 0) {
					return diff;
				}

				diff = o1.getAlt() - o2.getAlt();
				if (diff != 0) {
					return diff;
				}

				return 0;
			}

		};

	private BitSet isConflicted(@NotNull ATNConfigSet configset, PredictionContextCache contextCache) {
		if (configset.getUniqueAlt() != ATN.INVALID_ALT_NUMBER || configset.size() <= 1) {
			return null;
		}

		List<ATNConfig> configs = new ArrayList<ATNConfig>(configset);
		Collections.sort(configs, STATE_ALT_SORT_COMPARATOR);

		boolean exact = !configset.getDipsIntoOuterContext() && predictionMode == PredictionMode.LL_EXACT_AMBIG_DETECTION;
		BitSet alts = new BitSet();
		int minAlt = configs.get(0).getAlt();
		alts.set(minAlt);

		/* Quick checks come first (single pass, no context joining):
		 *  1. Make sure first config in the sorted list predicts the minimum
		 *     represented alternative.
		 *  2. Make sure every represented state has at least one configuration
		 *     which predicts the minimum represented alternative.
		 *  3. (exact only) make sure every represented state has at least one
		 *     configuration which predicts each represented alternative.
		 */

		// quick check 1 & 2 => if we assume #1 holds and check #2 against the
		// minAlt from the first state, #2 will fail if the assumption was
		// incorrect
		int currentState = configs.get(0).getState().getNonStopStateNumber();
		for (int i = 0; i < configs.size(); i++) {
			ATNConfig config = configs.get(i);
			int stateNumber = config.getState().getNonStopStateNumber();
			if (stateNumber != currentState) {
				if (config.getAlt() != minAlt) {
					return null;
				}

				currentState = stateNumber;
			}
		}

		BitSet representedAlts = null;
		if (exact) {
			currentState = configs.get(0).getState().getNonStopStateNumber();

			// get the represented alternatives of the first state
			representedAlts = new BitSet();
			int maxAlt = minAlt;
			for (int i = 0; i < configs.size(); i++) {
				ATNConfig config = configs.get(i);
				if (config.getState().getNonStopStateNumber() != currentState) {
					break;
				}

				int alt = config.getAlt();
				representedAlts.set(alt);
				maxAlt = alt;
			}

			// quick check #3:
			currentState = configs.get(0).getState().getNonStopStateNumber();
			int currentAlt = minAlt;
			for (int i = 0; i < configs.size(); i++) {
				ATNConfig config = configs.get(i);
				int stateNumber = config.getState().getNonStopStateNumber();
				int alt = config.getAlt();
				if (stateNumber != currentState) {
					if (currentAlt != maxAlt) {
						return null;
					}

					currentState = stateNumber;
					currentAlt = minAlt;
				}
				else if (alt != currentAlt) {
					if (alt != representedAlts.nextSetBit(currentAlt + 1)) {
						return null;
					}
					
					currentAlt = alt;
				}
			}
		}

		currentState = configs.get(0).getState().getNonStopStateNumber();
		int firstIndexCurrentState = 0;
		int lastIndexCurrentStateMinAlt = 0;
		PredictionContext joinedCheckContext = configs.get(0).getContext();
		for (int i = 1; i < configs.size(); i++) {
			ATNConfig config = configs.get(i);
			if (config.getAlt() != minAlt) {
				break;
			}

			if (config.getState().getNonStopStateNumber() != currentState) {
				break;
			}

			lastIndexCurrentStateMinAlt = i;
			joinedCheckContext = contextCache.join(joinedCheckContext, configs.get(i).getContext());
		}

		for (int i = lastIndexCurrentStateMinAlt + 1; i < configs.size(); i++) {
			ATNConfig config = configs.get(i);
			ATNState state = config.getState();
			alts.set(config.getAlt());
			if (state.getNonStopStateNumber() != currentState) {
				currentState = state.getNonStopStateNumber();
				firstIndexCurrentState = i;
				lastIndexCurrentStateMinAlt = i;
				joinedCheckContext = config.getContext();
				for (int j = firstIndexCurrentState + 1; j < configs.size(); j++) {
					ATNConfig config2 = configs.get(j);
					if (config2.getAlt() != minAlt) {
						break;
					}

					if (config2.getState().getNonStopStateNumber() != currentState) {
						break;
					}

					lastIndexCurrentStateMinAlt = j;
					joinedCheckContext = contextCache.join(joinedCheckContext, config2.getContext());
				}

				i = lastIndexCurrentStateMinAlt;
				continue;
			}

			PredictionContext joinedCheckContext2 = config.getContext();
			int currentAlt = config.getAlt();
			int lastIndexCurrentStateCurrentAlt = i;
			for (int j = lastIndexCurrentStateCurrentAlt + 1; j < configs.size(); j++) {
				ATNConfig config2 = configs.get(j);
				if (config2.getAlt() != currentAlt) {
					break;
				}

				if (config2.getState().getNonStopStateNumber() != currentState) {
					break;
				}

				lastIndexCurrentStateCurrentAlt = j;
				joinedCheckContext2 = contextCache.join(joinedCheckContext2, config2.getContext());
			}

			i = lastIndexCurrentStateCurrentAlt;

			if (exact) {
				if (!joinedCheckContext.equals(joinedCheckContext2)) {
					return null;
				}
			}
			else {
				PredictionContext check = contextCache.join(joinedCheckContext, joinedCheckContext2);
				if (!joinedCheckContext.equals(check)) {
					return null;
				}
			}

			if (!exact && optimize_hidden_conflicted_configs) {
				for (int j = firstIndexCurrentState; j <= lastIndexCurrentStateMinAlt; j++) {
					ATNConfig checkConfig = configs.get(j);

					if (checkConfig.getSemanticContext() != SemanticContext.NONE
						&& !checkConfig.getSemanticContext().equals(config.getSemanticContext()))
					{
						continue;
					}

					if (joinedCheckContext != checkConfig.getContext()) {
						PredictionContext check = contextCache.join(checkConfig.getContext(), config.getContext());
						if (!checkConfig.getContext().equals(check)) {
							continue;
						}
					}

					config.setHidden(true);
				}
			}
		}

		return alts;
	}

	protected BitSet getConflictingAltsFromConfigSet(ATNConfigSet configs) {
		BitSet conflictingAlts = configs.getConflictingAlts();
		if ( conflictingAlts == null && configs.getUniqueAlt()!= ATN.INVALID_ALT_NUMBER ) {
			conflictingAlts = new BitSet();
			conflictingAlts.set(configs.getUniqueAlt());
		}

		return conflictingAlts;
	}

	protected int resolveToMinAlt(@NotNull DFAState D, BitSet conflictingAlts) {
		// kill dead alts so we don't chase them ever
//		killAlts(conflictingAlts, D.configset);
		D.prediction = conflictingAlts.nextSetBit(0);
		if ( debug ) System.out.println("RESOLVED TO "+D.prediction+" for "+D);
		return D.prediction;
	}

	@NotNull
	public String getTokenName(int t) {
		if ( t==Token.EOF ) return "EOF";
		if ( parser!=null && parser.getTokenNames()!=null ) {
			String[] tokensNames = parser.getTokenNames();
			if ( t>=tokensNames.length ) {
				System.err.println(t+" ttype out of range: "+ Arrays.toString(tokensNames));
				System.err.println(((CommonTokenStream)parser.getInputStream()).getTokens());
			}
			else {
				return tokensNames[t]+"<"+t+">";
			}
		}
		return String.valueOf(t);
	}

	public String getLookaheadName(TokenStream input) {
		return getTokenName(input.LA(1));
	}

	public void dumpDeadEndConfigs(@NotNull NoViableAltException nvae) {
		System.err.println("dead end configs: ");
		for (ATNConfig c : nvae.getDeadEndConfigs()) {
			String trans = "no edges";
			if ( c.getState().getNumberOfOptimizedTransitions()>0 ) {
				Transition t = c.getState().getOptimizedTransition(0);
				if ( t instanceof AtomTransition) {
					AtomTransition at = (AtomTransition)t;
					trans = "Atom "+getTokenName(at.label);
				}
				else if ( t instanceof SetTransition ) {
					SetTransition st = (SetTransition)t;
					boolean not = st instanceof NotSetTransition;
					trans = (not?"~":"")+"Set "+st.set.toString();
				}
			}
			System.err.println(c.toString(parser, true)+":"+trans);
		}
	}

	@NotNull
	protected NoViableAltException noViableAlt(@NotNull TokenStream input,
											@NotNull ParserRuleContext outerContext,
											@NotNull ATNConfigSet configs,
											int startIndex)
	{
		return new NoViableAltException(parser, input,
											input.get(startIndex),
											input.LT(1),
											configs, outerContext);
	}

	protected int getUniqueAlt(@NotNull Collection<ATNConfig> configs) {
		int alt = ATN.INVALID_ALT_NUMBER;
		for (ATNConfig c : configs) {
			if ( alt == ATN.INVALID_ALT_NUMBER ) {
				alt = c.getAlt(); // found first alt
			}
			else if ( c.getAlt()!=alt ) {
				return ATN.INVALID_ALT_NUMBER;
			}
		}
		return alt;
	}

<<<<<<< HEAD
	protected boolean configWithAltAtStopState(@NotNull Collection<ATNConfig> configs, int alt) {
		for (ATNConfig c : configs) {
			if ( c.getAlt() == alt ) {
				if ( c.getState() instanceof RuleStopState ) {
					return true;
				}
			}
		}
		return false;
	}

	@NotNull
=======
	/**
	 * Add an edge to the DFA, if possible. This method calls
	 * {@link #addDFAState} to ensure the {@code to} state is present in the
	 * DFA. If {@code from} is {@code null}, or if {@code t} is outside the
	 * range of edges that can be represented in the DFA tables, this method
	 * returns without adding the edge to the DFA.
	 *
	 * <p>If {@code to} is {@code null}, this method returns {@code null}.
	 * Otherwise, this method returns the {@link DFAState} returned by calling
	 * {@link #addDFAState} for the {@code to} state.</p>
	 *
	 * @param dfa The DFA
	 * @param from The source state for the edge
	 * @param t The input symbol
	 * @param to The target state for the edge
	 *
	 * @return If {@code to} is {@code null}, this method returns {@code null};
	 * otherwise this method returns the result of calling {@link #addDFAState}
	 * on {@code to}
	 */
>>>>>>> 4a20c8ef
	protected DFAState addDFAEdge(@NotNull DFA dfa,
								  @NotNull DFAState fromState,
								  int t,
								  IntegerList contextTransitions,
								  @NotNull ATNConfigSet toConfigs,
								  PredictionContextCache contextCache)
	{
		assert contextTransitions == null || contextTransitions.isEmpty() || dfa.isContextSensitive();

		DFAState from = fromState;
		DFAState to = addDFAState(dfa, toConfigs, contextCache);

		if (contextTransitions != null) {
			for (int context : contextTransitions.toArray()) {
				if (context == PredictionContext.EMPTY_FULL_STATE_KEY) {
					if (from.configs.isOutermostConfigSet()) {
						continue;
					}
				}

				from.setContextSensitive(atn);
				from.setContextSymbol(t);
				DFAState next = from.getContextTarget(context);
				if (next != null) {
					from = next;
					continue;
				}

				next = addDFAContextState(dfa, from.configs, context, contextCache);
				assert context != PredictionContext.EMPTY_FULL_STATE_KEY || next.configs.isOutermostConfigSet();
				from.setContextTarget(context, next);
				from = next;
			}
		}

        if ( debug ) System.out.println("EDGE "+from+" -> "+to+" upon "+getTokenName(t));
		addDFAEdge(from, t, to);
		if ( debug ) System.out.println("DFA=\n"+dfa.toString(parser!=null?parser.getTokenNames():null, parser!=null?parser.getRuleNames():null));
		return to;
	}

	protected void addDFAEdge(@Nullable DFAState p, int t, @Nullable DFAState q) {
		if ( p!=null ) {
			p.setTarget(t, q);
		}
	}

	/** See comment on LexerInterpreter.addDFAState. */
	@NotNull
	protected DFAState addDFAContextState(@NotNull DFA dfa, @NotNull ATNConfigSet configs, int returnContext, PredictionContextCache contextCache) {
		if (returnContext != PredictionContext.EMPTY_FULL_STATE_KEY) {
			ATNConfigSet contextConfigs = new ATNConfigSet();
			for (ATNConfig config : configs) {
				contextConfigs.add(config.appendContext(returnContext, contextCache));
			}

			return addDFAState(dfa, contextConfigs, contextCache);
		}
		else {
			assert !configs.isOutermostConfigSet() : "Shouldn't be adding a duplicate edge.";
			configs = configs.clone(true);
			configs.setOutermostConfigSet(true);
			return addDFAState(dfa, configs, contextCache);
		}
	}

<<<<<<< HEAD
	/** See comment on LexerInterpreter.addDFAState. */
=======
	/**
	 * Add state {@code D} to the DFA if it is not already present, and return
	 * the actual instance stored in the DFA. If a state equivalent to {@code D}
	 * is already in the DFA, the existing state is returned. Otherwise this
	 * method returns {@code D} after adding it to the DFA.
	 *
	 * <p>If {@code D} is {@link #ERROR}, this method returns {@link #ERROR} and
	 * does not change the DFA.</p>
	 *
	 * @param dfa The dfa
	 * @param D The DFA state to add
	 * @return The state stored in the DFA. This will be either the existing
	 * state if {@code D} is already in the DFA, or {@code D} itself if the
	 * state was not already present.
	 */
>>>>>>> 4a20c8ef
	@NotNull
	protected DFAState addDFAState(@NotNull DFA dfa, @NotNull ATNConfigSet configs, PredictionContextCache contextCache) {
		if (!configs.isReadOnly()) {
			configs.optimizeConfigs(this);
		}

		DFAState proposed = createDFAState(configs);
		DFAState existing = dfa.states.get(proposed);
		if ( existing!=null ) return existing;

		if (!configs.isReadOnly()) {
			if (configs.getConflictingAlts() == null) {
				configs.setConflictingAlts(isConflicted(configs, contextCache));
				if (optimize_hidden_conflicted_configs && configs.getConflictingAlts() != null) {
					int size = configs.size();
					configs.stripHiddenConfigs();
					if (configs.size() < size) {
						proposed = createDFAState(configs);
						existing = dfa.states.get(proposed);
						if ( existing!=null ) return existing;
					}
				}
			}
		}

		DFAState newState = createDFAState(configs.clone(true));
		DecisionState decisionState = atn.getDecisionState(dfa.decision);
		int predictedAlt = getUniqueAlt(configs);
		if ( predictedAlt!=ATN.INVALID_ALT_NUMBER ) {
			newState.isAcceptState = true;
			newState.prediction = predictedAlt;
		} else if (configs.getConflictingAlts() != null) {
			newState.isAcceptState = true;
			newState.prediction = resolveToMinAlt(newState, newState.configs.getConflictingAlts());
		}

		if (newState.isAcceptState && configs.hasSemanticContext()) {
			predicateDFAState(newState, configs, decisionState.getNumberOfTransitions());
		}

		DFAState added = dfa.addState(newState);
        if ( debug && added == newState ) System.out.println("adding new DFA state: "+newState);
		return added;
	}

	@NotNull
	protected DFAState createDFAState(@NotNull ATNConfigSet configs) {
		return new DFAState(configs, -1, atn.maxTokenType);
	}

<<<<<<< HEAD
	protected void reportAttemptingFullContext(DFA dfa, @Nullable BitSet conflictingAlts, SimulatorState conflictState, int startIndex, int stopIndex) {
=======
	protected void reportAttemptingFullContext(@NotNull DFA dfa, @Nullable BitSet conflictingAlts, @NotNull ATNConfigSet configs, int startIndex, int stopIndex) {
>>>>>>> 4a20c8ef
        if ( debug || retry_debug ) {
			Interval interval = Interval.of(startIndex, stopIndex);
            System.out.println("reportAttemptingFullContext decision="+dfa.decision+":"+conflictState.s0.configs+
                               ", input="+parser.getInputStream().getText(interval));
        }
        if ( parser!=null ) parser.getErrorListenerDispatch().reportAttemptingFullContext(parser, dfa, startIndex, stopIndex, conflictingAlts, conflictState);
    }

<<<<<<< HEAD
	protected void reportContextSensitivity(DFA dfa, int prediction, SimulatorState acceptState, int startIndex, int stopIndex) {
=======
	protected void reportContextSensitivity(@NotNull DFA dfa, int prediction, @NotNull ATNConfigSet configs, int startIndex, int stopIndex) {
>>>>>>> 4a20c8ef
        if ( debug || retry_debug ) {
			Interval interval = Interval.of(startIndex, stopIndex);
            System.out.println("reportContextSensitivity decision="+dfa.decision+":"+acceptState.s0.configs+
                               ", input="+parser.getInputStream().getText(interval));
        }
        if ( parser!=null ) parser.getErrorListenerDispatch().reportContextSensitivity(parser, dfa, startIndex, stopIndex, prediction, acceptState);
    }

    /** If context sensitive parsing, we know it's ambiguity not conflict */
    protected void reportAmbiguity(@NotNull DFA dfa, DFAState D, int startIndex, int stopIndex,
								   boolean exact,
								   @Nullable BitSet ambigAlts,
								   @NotNull ATNConfigSet configs)
	{
		if ( debug || retry_debug ) {
//			ParserATNPathFinder finder = new ParserATNPathFinder(parser, atn);
//			int i = 1;
//			for (Transition t : dfa.atnStartState.transitions) {
//				System.out.println("ALT "+i+"=");
//				System.out.println(startIndex+".."+stopIndex+", len(input)="+parser.getInputStream().size());
//				TraceTree path = finder.trace(t.target, parser.getContext(), (TokenStream)parser.getInputStream(),
//											  startIndex, stopIndex);
//				if ( path!=null ) {
//					System.out.println("path = "+path.toStringTree());
//					for (TraceTree leaf : path.leaves) {
//						List<ATNState> states = path.getPathToNode(leaf);
//						System.out.println("states="+states);
//					}
//				}
//				i++;
//			}
			Interval interval = Interval.of(startIndex, stopIndex);
			System.out.println("reportAmbiguity "+
							   ambigAlts+":"+configs+
                               ", input="+parser.getInputStream().getText(interval));
        }
        if ( parser!=null ) parser.getErrorListenerDispatch().reportAmbiguity(parser, dfa, startIndex, stopIndex,
																			  exact, ambigAlts, configs);
    }

	protected final int getReturnState(RuleContext context) {
		if (context.isEmpty()) {
			return PredictionContext.EMPTY_FULL_STATE_KEY;
		}

		ATNState state = atn.states.get(context.invokingState);
		RuleTransition transition = (RuleTransition)state.transition(0);
		return transition.followState.stateNumber;
	}

	protected final ParserRuleContext skipTailCalls(ParserRuleContext context) {
		if (!optimize_tail_calls) {
			return context;
		}

		while (!context.isEmpty()) {
			ATNState state = atn.states.get(context.invokingState);
			assert state.getNumberOfTransitions() == 1 && state.transition(0).getSerializationType() == Transition.RULE;
			RuleTransition transition = (RuleTransition)state.transition(0);
			if (!transition.tailCall) {
				break;
			}

			context = context.getParent();
		}

		return context;
	}

}<|MERGE_RESOLUTION|>--- conflicted
+++ resolved
@@ -59,193 +59,6 @@
 import java.util.concurrent.atomic.AtomicReference;
 
 /**
-<<<<<<< HEAD
- The embodiment of the adaptive LL(*) parsing strategy.
-
- The basic complexity of the adaptive strategy makes it harder to
- understand. We begin with ATN simulation to build paths in a
- DFA. Subsequent prediction requests go through the DFA first. If
- they reach a state without an edge for the current symbol, the
- algorithm fails over to the ATN simulation to complete the DFA
- path for the current input (until it finds a conflict state or
- uniquely predicting state).
-
- All of that is done without using the outer context because we
- want to create a DFA that is not dependent upon the rule
- invocation stack when we do a prediction.  One DFA works in all
- contexts. We avoid using context not necessarily because it
- slower, although it can be, but because of the DFA caching
- problem.  The closure routine only considers the rule invocation
- stack created during prediction beginning in the entry rule.  For
- example, if prediction occurs without invoking another rule's
- ATN, there are no context stacks in the configurations. When this
- leads to a conflict, we don't know if it's an ambiguity or a
- weakness in the strong LL(*) parsing strategy (versus full
- LL(*)).
-
- So, we simply retry the ATN simulation again, this time
- using full outer context and filling a dummy DFA (to avoid
- polluting the context insensitive DFA). Configuration context
- stacks will be the full invocation stack from the start rule. If
- we get a conflict using full context, then we can definitively
- say we have a true ambiguity for that input sequence. If we don't
- get a conflict, it implies that the decision is sensitive to the
- outer context. (It is not context-sensitive in the sense of
- context sensitive grammars.) We create a special DFA accept state
- that maps rule context to a predicted alternative. That is the
- only modification needed to handle full LL(*) prediction. In
- general, full context prediction will use more lookahead than
- necessary, but it pays to share the same DFA. For a schedule
- proof that full context prediction uses that most the same amount
- of lookahead as a context insensitive prediction, see the comment
- on method retryWithContext().
-
- So, the strategy is complex because we bounce back and forth from
- the ATN to the DFA, simultaneously performing predictions and
- extending the DFA according to previously unseen input
- sequences. The retry with full context is a recursive call to the
- same function naturally because it does the same thing, just with
- a different initial context. The problem is, that we need to pass
- in a "full context mode" parameter so that it knows to report
- conflicts differently. It also knows not to do a retry, to avoid
- infinite recursion, if it is already using full context.
-
- Retry a simulation using full outer context.
-	 *
-	 *  One of the key assumptions here is that using full context
-	 *  can use at most the same amount of input as a simulation
-	 *  that is not useful context (i.e., it uses all possible contexts
-	 *  that could invoke our entry rule. I believe that this is true
-	 *  and the proof might go like this.
-	 *
-	 *  THEOREM:  The amount of input consumed during a full context
-	 *  simulation is at most the amount of input consumed during a
-	 *  non full context simulation.
-	 *
-	 *  PROOF: Let D be the DFA state at which non-context simulation
-	 *  terminated. That means that D does not have a configuration for
-	 *  which we can legally pursue more input. (It is legal to work only
-	 *  on configurations for which there is no conflict with another
-	 *  configuration.) Now we restrict ourselves to following ATN edges
-	 *  associated with a single context. Choose any DFA state D' along
-	 *  the path (same input) to D. That state has either the same number
-	 *  of configurations or fewer. (If the number of configurations is
-	 *  the same, then we have degenerated to the non-context case.) Now
-	 *  imagine that we restrict to following edges associated with
-	 *  another single context and that we reach DFA state D'' for the
-	 *  same amount of input as D'. The non-context simulation merges D'
-	 *  and D''. The union of the configuration sets either has the same
-	 *  number of configurations as both D' and D'' or it has more. If it
-	 *  has the same number, we are no worse off and the merge does not
-	 *  force us to look for more input than we would otherwise have to
-	 *  do. If the union has more configurations, it can introduce
-	 *  conflicts but not new alternatives--we cannot conjure up alternatives
-	 *  by computing closure on the DFA state.  Here are the cases for
-	 *  D' union D'':
-	 *
-	 *  1. No increase in configurations, D' = D''
-	 *  2. Add configuration that introduces a new alternative number.
-	 *     This cannot happen because no new alternatives are introduced
-	 *     while computing closure, even during start state computation.
-	 *  3. D'' adds a configuration that does not conflict with any
-	 *     configuration in D'.  Simulating without context would then have
-	 *     forced us to use more lookahead than D' (full context) alone.
-	 *  3. D'' adds a configuration that introduces a conflict with a
-	 *     configuration in D'. There are 2 cases:
-	 *     a. The conflict does not cause termination (D' union D''
-	 *        is added to the work list). Again no context simulation requires
-	 *        more input.
-	 *     b. The conflict does cause termination, but this cannot happen.
-	 *        By definition, we know that with ALL contexts merged we
-	 *        don't terminate until D and D' uses less input than D. Therefore
-	 *        no context simulation requires more input than full context
-	 *        simulation.
-	 *
-	 *  We have covered all the cases and there is never a situation where
-	 *  a single, full context simulation requires more input than a
-	 *  no context simulation.
-
-	 I spent a bunch of time thinking about this problem after finding
-	 a case where context-sensitive ATN simulation looks beyond what they
-	 no context simulation uses. the no context simulation for if then else
-	 stops at the else whereas full context scans through to the end of the
-	 statement to decide that the "else statement" clause is ambiguous. And
-	 sometimes it is not ambiguous! Ok, I made an untrue assumption in my
-	 proof which I won't bother going to. the important thing is what I'm
-	 going to do about it. I thought I had a simple answer, but nope. It
-	 turns out that the if then else case is perfect example of something
-	 that has the following characteristics:
-
-	 * no context conflicts at k=1
-	 * full context at k=(1 + length of statement) can be both ambiguous and not
-	   ambiguous depending on the input, though I think from different contexts.
-
-	 But, the good news is that the k=1 case is a special case in that
-	 SLL(1) and LL(1) have exactly the same power so we can conclude that
-	 conflicts at k=1 are true ambiguities and we do not need to pursue
-	 context-sensitive parsing. That covers a huge number of cases
-	 including the if then else clause and the predicated precedence
-	 parsing mechanism. whew! because that could be extremely expensive if
-	 we had to do context.
-
-	 Further, there is no point in doing full context if none of the
-	 configurations dip into the outer context. This nicely handles cases
-	 such as super constructor calls versus function calls. One grammar
-	 might look like this:
-
-	 ctorBody : '{' superCall? stat* '}' ;
-
-	 Or, you might see something like
-
-	 stat : superCall ';' | expression ';' | ... ;
-
-	 In both cases I believe that no closure operations will dip into the
-	 outer context. In the first case ctorBody in the worst case will stop
-	 at the '}'. In the 2nd case it should stop at the ';'. Both cases
-	 should stay within the entry rule and not dip into the outer context.
-
-	 So, we now cover what I hope is the vast majority of the cases (in
-	 particular the very important precedence parsing case). Anything that
-	 needs k>1 and dips into the outer context requires a full context
-	 retry. In this case, I'm going to start out with a brain-dead solution
-	 which is to mark the DFA state as context-sensitive when I get a
-	 conflict. Any further DFA simulation that reaches that state will
-	 launch an ATN simulation to get the prediction, without updating the
-	 DFA or storing any context information. Later, I can make this more
-	 efficient, but at least in this case I can guarantee that it will
-	 always do the right thing. We are not making any assumptions about
-	 lookahead depth.
-
-	 Ok, writing this up so I can put in a comment.
-
-	 Upon conflict in the no context simulation:
-
-	 * if k=1, report ambiguity and resolve to the minimum conflicting alternative
-
-	 * if k=1 and predicates, no report and include the predicate to
-	   predicted alternative map in the DFA state
-
-	 * if k=* and we did not dip into the outer context, report ambiguity
-	   and resolve to minimum conflicting alternative
-
-	 * if k>1 and we dip into outer context, retry with full context
-		 * if conflict, report ambiguity and resolve to minimum conflicting
-		   alternative, mark DFA as context-sensitive
-		 * If no conflict, report ctx sensitivity and mark DFA as context-sensitive
-		 * Technically, if full context k is less than no context k, we can
-			 reuse the conflicting DFA state so we don't have to create special
-			 DFA paths branching from context, but we can leave that for
-			 optimization later if necessary.
-
-	 * if non-greedy, no report and resolve to the exit alternative
- *
- * 	By default we do full context-sensitive LL(*) parsing not
- 	 *  Strong LL(*) parsing. If we fail with Strong LL(*) we
- 	 *  try full LL(*). That means we rewind and use context information
- 	 *  when closure operations fall off the end of the rule that
- 	 *  holds the decision were evaluating
-*/
-=======
  * The embodiment of the adaptive LL(*), ALL(*), parsing strategy.
  *
  * <p>
@@ -472,7 +285,6 @@
  * both SLL and LL parsing. Erroneous input will therefore require 2 passes over
  * the input.</p>
  */
->>>>>>> 4a20c8ef
 public class ParserATNSimulator extends ATNSimulator {
 	public static final boolean debug = false;
 	public static final boolean dfa_debug = false;
@@ -493,7 +305,6 @@
 	@Nullable
 	protected final Parser parser;
 
-<<<<<<< HEAD
 	/**
 	 * When {@code true}, ambiguous alternatives are reported when they are
 	 * encountered within {@link #execATN}. When {@code false}, these messages
@@ -502,22 +313,6 @@
 	 * When messages about ambiguous alternatives are not required, setting this
 	 * to {@code false} enables additional internal optimizations which may lose
 	 * this information.
-=======
-	@NotNull
-	public final DFA[] decisionToDFA;
-
-	/** SLL, LL, or LL + exact ambig detection? */
-	@NotNull
-	private PredictionMode mode = PredictionMode.LL;
-
-	/** Each prediction operation uses a cache for merge of prediction contexts.
-	 *  Don't keep around as it wastes huge amounts of memory. DoubleKeyMap
-	 *  isn't synchronized but we're ok since two threads shouldn't reuse same
-	 *  parser/atnsim object because it can only handle one input at a time.
-	 *  This maps graphs a and b to merged result c. (a,b)&rarr;c. We can avoid
-	 *  the merge if we ever see a and b again.  Note that (b,a)&rarr;c should
-	 *  also be examined during cache lookup.
->>>>>>> 4a20c8ef
 	 */
 	public boolean reportAmbiguities = false;
 
@@ -1402,37 +1197,9 @@
 			// TODO: make sure it distinguishes empty stack states
 			next.setContextSensitive(atn);
 
-<<<<<<< HEAD
 			configs.clear();
 			remainingGlobalContext = skipTailCalls(remainingGlobalContext);
 			int nextContextElement = getReturnState(remainingGlobalContext);
-=======
-	/**
-	 * Return a configuration set containing only the configurations from
-	 * {@code configs} which are in a {@link RuleStopState}. If all
-	 * configurations in {@code configs} are already in a rule stop state, this
-	 * method simply returns {@code configs}.
-	 *
-	 * <p>When {@code lookToEndOfRule} is true, this method uses
-	 * {@link ATN#nextTokens} for each configuration in {@code configs} which is
-	 * not already in a rule stop state to see if a rule stop state is reachable
-	 * from the configuration via epsilon-only transitions.</p>
-	 *
-	 * @param configs the configuration set to update
-	 * @param lookToEndOfRule when true, this method checks for rule stop states
-	 * reachable by epsilon-only transitions from each configuration in
-	 * {@code configs}.
-	 *
-	 * @return {@code configs} if all configurations in {@code configs} are in a
-	 * rule stop state, otherwise return a new configuration set containing only
-	 * the configurations from {@code configs} which are in a rule stop state
-	 */
-	@NotNull
-	protected ATNConfigSet removeAllConfigsNotInRuleStopState(@NotNull ATNConfigSet configs, boolean lookToEndOfRule) {
-		if (PredictionMode.allConfigsInRuleStopStates(configs)) {
-			return configs;
-		}
->>>>>>> 4a20c8ef
 
 			if (remainingGlobalContext.isEmpty()) {
 				remainingGlobalContext = null;
@@ -1925,47 +1692,8 @@
 		return config.transform(t.target, newContext, false);
 	}
 
-<<<<<<< HEAD
 	private static final Comparator<ATNConfig> STATE_ALT_SORT_COMPARATOR =
 		new Comparator<ATNConfig>() {
-=======
-	/**
-	 Sam pointed out a problem with the previous definition, v3, of
-	 ambiguous states. If we have another state associated with conflicting
-	 alternatives, we should keep going. For example, the following grammar
-
-	 s : (ID | ID ID?) ';' ;
-
-	 When the ATN simulation reaches the state before ';', it has a DFA
-	 state that looks like: [12|1|[], 6|2|[], 12|2|[]]. Naturally
-	 12|1|[] and 12|2|[] conflict, but we cannot stop processing this node
-	 because alternative to has another way to continue, via [6|2|[]].
-	 The key is that we have a single state that has config's only associated
-	 with a single alternative, 2, and crucially the state transitions
-	 among the configurations are all non-epsilon transitions. That means
-	 we don't consider any conflicts that include alternative 2. So, we
-	 ignore the conflict between alts 1 and 2. We ignore a set of
-	 conflicting alts when there is an intersection with an alternative
-	 associated with a single alt state in the state&rarr;config-list map.
-
-	 It's also the case that we might have two conflicting configurations but
-	 also a 3rd nonconflicting configuration for a different alternative:
-	 [1|1|[], 1|2|[], 8|3|[]]. This can come about from grammar:
-
-	 a : A | A | A B ;
-
-	 After matching input A, we reach the stop state for rule A, state 1.
-	 State 8 is the state right before B. Clearly alternatives 1 and 2
-	 conflict and no amount of further lookahead will separate the two.
-	 However, alternative 3 will be able to continue and so we do not
-	 stop working on this state. In the previous example, we're concerned
-	 with states associated with the conflicting alternatives. Here alt
-	 3 is not associated with the conflicting configs, but since we can continue
-	 looking for input reasonably, I don't declare the state done. We
-	 ignore a set of conflicting alts when we have an alternative
-	 that we still need to pursue.
-	 */
->>>>>>> 4a20c8ef
 
 			@Override
 			public int compare(ATNConfig o1, ATNConfig o2) {
@@ -2249,7 +1977,6 @@
 		return alt;
 	}
 
-<<<<<<< HEAD
 	protected boolean configWithAltAtStopState(@NotNull Collection<ATNConfig> configs, int alt) {
 		for (ATNConfig c : configs) {
 			if ( c.getAlt() == alt ) {
@@ -2262,28 +1989,6 @@
 	}
 
 	@NotNull
-=======
-	/**
-	 * Add an edge to the DFA, if possible. This method calls
-	 * {@link #addDFAState} to ensure the {@code to} state is present in the
-	 * DFA. If {@code from} is {@code null}, or if {@code t} is outside the
-	 * range of edges that can be represented in the DFA tables, this method
-	 * returns without adding the edge to the DFA.
-	 *
-	 * <p>If {@code to} is {@code null}, this method returns {@code null}.
-	 * Otherwise, this method returns the {@link DFAState} returned by calling
-	 * {@link #addDFAState} for the {@code to} state.</p>
-	 *
-	 * @param dfa The DFA
-	 * @param from The source state for the edge
-	 * @param t The input symbol
-	 * @param to The target state for the edge
-	 *
-	 * @return If {@code to} is {@code null}, this method returns {@code null};
-	 * otherwise this method returns the result of calling {@link #addDFAState}
-	 * on {@code to}
-	 */
->>>>>>> 4a20c8ef
 	protected DFAState addDFAEdge(@NotNull DFA dfa,
 								  @NotNull DFAState fromState,
 								  int t,
@@ -2350,25 +2055,7 @@
 		}
 	}
 
-<<<<<<< HEAD
 	/** See comment on LexerInterpreter.addDFAState. */
-=======
-	/**
-	 * Add state {@code D} to the DFA if it is not already present, and return
-	 * the actual instance stored in the DFA. If a state equivalent to {@code D}
-	 * is already in the DFA, the existing state is returned. Otherwise this
-	 * method returns {@code D} after adding it to the DFA.
-	 *
-	 * <p>If {@code D} is {@link #ERROR}, this method returns {@link #ERROR} and
-	 * does not change the DFA.</p>
-	 *
-	 * @param dfa The dfa
-	 * @param D The DFA state to add
-	 * @return The state stored in the DFA. This will be either the existing
-	 * state if {@code D} is already in the DFA, or {@code D} itself if the
-	 * state was not already present.
-	 */
->>>>>>> 4a20c8ef
 	@NotNull
 	protected DFAState addDFAState(@NotNull DFA dfa, @NotNull ATNConfigSet configs, PredictionContextCache contextCache) {
 		if (!configs.isReadOnly()) {
@@ -2419,11 +2106,7 @@
 		return new DFAState(configs, -1, atn.maxTokenType);
 	}
 
-<<<<<<< HEAD
-	protected void reportAttemptingFullContext(DFA dfa, @Nullable BitSet conflictingAlts, SimulatorState conflictState, int startIndex, int stopIndex) {
-=======
-	protected void reportAttemptingFullContext(@NotNull DFA dfa, @Nullable BitSet conflictingAlts, @NotNull ATNConfigSet configs, int startIndex, int stopIndex) {
->>>>>>> 4a20c8ef
+	protected void reportAttemptingFullContext(@NotNull DFA dfa, @Nullable BitSet conflictingAlts, @NotNull SimulatorState conflictState, int startIndex, int stopIndex) {
         if ( debug || retry_debug ) {
 			Interval interval = Interval.of(startIndex, stopIndex);
             System.out.println("reportAttemptingFullContext decision="+dfa.decision+":"+conflictState.s0.configs+
@@ -2432,11 +2115,7 @@
         if ( parser!=null ) parser.getErrorListenerDispatch().reportAttemptingFullContext(parser, dfa, startIndex, stopIndex, conflictingAlts, conflictState);
     }
 
-<<<<<<< HEAD
-	protected void reportContextSensitivity(DFA dfa, int prediction, SimulatorState acceptState, int startIndex, int stopIndex) {
-=======
-	protected void reportContextSensitivity(@NotNull DFA dfa, int prediction, @NotNull ATNConfigSet configs, int startIndex, int stopIndex) {
->>>>>>> 4a20c8ef
+	protected void reportContextSensitivity(@NotNull DFA dfa, int prediction, @NotNull SimulatorState acceptState, int startIndex, int stopIndex) {
         if ( debug || retry_debug ) {
 			Interval interval = Interval.of(startIndex, stopIndex);
             System.out.println("reportContextSensitivity decision="+dfa.decision+":"+acceptState.s0.configs+
