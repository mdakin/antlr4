/*
 * [The "BSD license"]
 *  Copyright (c) 2013 Terence Parr
 *  Copyright (c) 2013 Sam Harwell
 *  All rights reserved.
 *
 *  Redistribution and use in source and binary forms, with or without
 *  modification, are permitted provided that the following conditions
 *  are met:
 *
 *  1. Redistributions of source code must retain the above copyright
 *     notice, this list of conditions and the following disclaimer.
 *  2. Redistributions in binary form must reproduce the above copyright
 *     notice, this list of conditions and the following disclaimer in the
 *     documentation and/or other materials provided with the distribution.
 *  3. The name of the author may not be used to endorse or promote products
 *     derived from this software without specific prior written permission.
 *
 *  THIS SOFTWARE IS PROVIDED BY THE AUTHOR ``AS IS'' AND ANY EXPRESS OR
 *  IMPLIED WARRANTIES, INCLUDING, BUT NOT LIMITED TO, THE IMPLIED WARRANTIES
 *  OF MERCHANTABILITY AND FITNESS FOR A PARTICULAR PURPOSE ARE DISCLAIMED.
 *  IN NO EVENT SHALL THE AUTHOR BE LIABLE FOR ANY DIRECT, INDIRECT,
 *  INCIDENTAL, SPECIAL, EXEMPLARY, OR CONSEQUENTIAL DAMAGES (INCLUDING, BUT
 *  NOT LIMITED TO, PROCUREMENT OF SUBSTITUTE GOODS OR SERVICES; LOSS OF USE,
 *  DATA, OR PROFITS; OR BUSINESS INTERRUPTION) HOWEVER CAUSED AND ON ANY
 *  THEORY OF LIABILITY, WHETHER IN CONTRACT, STRICT LIABILITY, OR TORT
 *  (INCLUDING NEGLIGENCE OR OTHERWISE) ARISING IN ANY WAY OUT OF THE USE OF
 *  THIS SOFTWARE, EVEN IF ADVISED OF THE POSSIBILITY OF SUCH DAMAGE.
 */

package org.antlr.v4.runtime.atn;

import org.antlr.v4.runtime.Parser;
import org.antlr.v4.runtime.ParserRuleContext;
import org.antlr.v4.runtime.TokenStream;
import org.antlr.v4.runtime.dfa.DFA;
import org.antlr.v4.runtime.dfa.DFAState;
<<<<<<< HEAD
import org.antlr.v4.runtime.misc.NotNull;
import org.antlr.v4.runtime.misc.Nullable;
import org.antlr.v4.runtime.misc.Tuple2;
=======
>>>>>>> e6de65a1

import java.util.BitSet;

/**
 * @since 4.3
 */
public class ProfilingATNSimulator extends ParserATNSimulator {
	protected final DecisionInfo[] decisions;
	protected int numDecisions;

	protected TokenStream _input;
	protected int _startIndex;
	protected int _sllStopIndex;
	protected int _llStopIndex;

	protected int currentDecision;
	protected SimulatorState currentState;

 	/** At the point of LL failover, we record how SLL would resolve the conflict so that
	 *  we can determine whether or not a decision / input pair is context-sensitive.
	 *  If LL gives a different result than SLL's predicted alternative, we have a
	 *  context sensitivity for sure. The converse is not necessarily true, however.
	 *  It's possible that after conflict resolution chooses minimum alternatives,
	 *  SLL could get the same answer as LL. Regardless of whether or not the result indicates
	 *  an ambiguity, it is not treated as a context sensitivity because LL prediction
	 *  was not required in order to produce a correct prediction for this decision and input sequence.
	 *  It may in fact still be a context sensitivity but we don't know by looking at the
	 *  minimum alternatives for the current input.
 	 */
	protected int conflictingAltResolvedBySLL;

	public ProfilingATNSimulator(Parser parser) {
		super(parser, parser.getInterpreter().atn);
		optimize_ll1 = false;
		reportAmbiguities = true;
		numDecisions = atn.decisionToState.size();
		decisions = new DecisionInfo[numDecisions];
		for (int i=0; i<numDecisions; i++) {
			decisions[i] = new DecisionInfo(i);
		}
	}

	@Override
	public int adaptivePredict(TokenStream input, int decision, ParserRuleContext outerContext) {
		try {
			this._input = input;
			this._startIndex = input.index();
			// it's possible for SLL to reach a conflict state without consuming any input
			this._sllStopIndex = _startIndex - 1;
			this._llStopIndex = -1;
			this.currentDecision = decision;
			this.currentState = null;
			this.conflictingAltResolvedBySLL = ATN.INVALID_ALT_NUMBER;
			long start = System.nanoTime(); // expensive but useful info
			int alt = super.adaptivePredict(input, decision, outerContext);
			long stop = System.nanoTime();
			decisions[decision].timeInPrediction += (stop-start);
			decisions[decision].invocations++;

			int SLL_k = _sllStopIndex - _startIndex + 1;
			decisions[decision].SLL_TotalLook += SLL_k;
			decisions[decision].SLL_MinLook = decisions[decision].SLL_MinLook==0 ? SLL_k : Math.min(decisions[decision].SLL_MinLook, SLL_k);
			if ( SLL_k > decisions[decision].SLL_MaxLook ) {
				decisions[decision].SLL_MaxLook = SLL_k;
				decisions[decision].SLL_MaxLookEvent =
						new LookaheadEventInfo(decision, null, input, _startIndex, _sllStopIndex, false);
			}

			if (_llStopIndex >= 0) {
				int LL_k = _llStopIndex - _startIndex + 1;
				decisions[decision].LL_TotalLook += LL_k;
				decisions[decision].LL_MinLook = decisions[decision].LL_MinLook==0 ? LL_k : Math.min(decisions[decision].LL_MinLook, LL_k);
				if ( LL_k > decisions[decision].LL_MaxLook ) {
					decisions[decision].LL_MaxLook = LL_k;
					decisions[decision].LL_MaxLookEvent =
							new LookaheadEventInfo(decision, null, input, _startIndex, _llStopIndex, true);
				}
			}

			return alt;
		}
		finally {
			this._input = null;
			this.currentDecision = -1;
		}
	}

	@Override
	protected SimulatorState getStartState(DFA dfa, TokenStream input, ParserRuleContext outerContext, boolean useContext) {
		SimulatorState state = super.getStartState(dfa, input, outerContext, useContext);
		currentState = state;
		return state;
	}

	@Override
	protected SimulatorState computeStartState(DFA dfa, ParserRuleContext globalContext, boolean useContext) {
		SimulatorState state = super.computeStartState(dfa, globalContext, useContext);
		currentState = state;
		return state;
	}

	@Override
	protected SimulatorState computeReachSet(DFA dfa, SimulatorState previous, int t, PredictionContextCache contextCache) {
		SimulatorState reachState = super.computeReachSet(dfa, previous, t, contextCache);
		if (reachState == null) {
			// no reach on current lookahead symbol. ERROR.
			decisions[currentDecision].errors.add(
				new ErrorInfo(currentDecision, previous, _input, _startIndex, _input.index())
			);
		}

		currentState = reachState;
		return reachState;
	}

	@Override
	protected DFAState getExistingTargetState(DFAState previousD, int t) {
		// this method is called after each time the input position advances
		if (currentState.useContext) {
			_llStopIndex = _input.index();
		}
		else {
			_sllStopIndex = _input.index();
		}

		DFAState existingTargetState = super.getExistingTargetState(previousD, t);
		if ( existingTargetState!=null ) {
			// this method is directly called by execDFA; must construct a SimulatorState
			// to represent the current state for this case
			currentState = new SimulatorState(currentState.outerContext, existingTargetState, currentState.useContext, currentState.remainingOuterContext);

			if (currentState.useContext) {
				decisions[currentDecision].LL_DFATransitions++;
			}
			else {
				decisions[currentDecision].SLL_DFATransitions++; // count only if we transition over a DFA state
			}

			if ( existingTargetState==ERROR ) {
				SimulatorState state = new SimulatorState(currentState.outerContext, previousD, currentState.useContext, currentState.remainingOuterContext);
				decisions[currentDecision].errors.add(
					new ErrorInfo(currentDecision, state, _input, _startIndex, _input.index())
				);
			}
		}

		return existingTargetState;
	}

	@Override
	protected Tuple2<DFAState, ParserRuleContext> computeTargetState(DFA dfa, DFAState s, ParserRuleContext remainingGlobalContext, int t, boolean useContext, PredictionContextCache contextCache) {
		Tuple2<DFAState, ParserRuleContext> targetState = super.computeTargetState(dfa, s, remainingGlobalContext, t, useContext, contextCache);

		if (useContext) {
			decisions[currentDecision].LL_ATNTransitions++;
		}
		else {
			decisions[currentDecision].SLL_ATNTransitions++;
		}

		return targetState;
	}

	@Override
	protected boolean evalSemanticContext(SemanticContext pred, ParserRuleContext parserCallStack, int alt) {
		boolean result = super.evalSemanticContext(pred, parserCallStack, alt);
		if (!(pred instanceof SemanticContext.PrecedencePredicate)) {
			boolean fullContext = _llStopIndex >= 0;
			int stopIndex = fullContext ? _llStopIndex : _sllStopIndex;
			decisions[currentDecision].predicateEvals.add(
				new PredicateEvalInfo(currentState, currentDecision, _input, _startIndex, stopIndex, pred, result, alt)
			);
		}

		return result;
	}

	@Override
<<<<<<< HEAD
	protected void reportContextSensitivity(DFA dfa, int prediction, SimulatorState acceptState, int startIndex, int stopIndex) {
		if ( prediction != conflictingAltResolvedBySLL ) {
			decisions[currentDecision].contextSensitivities.add(
				new ContextSensitivityInfo(currentDecision, acceptState, _input, startIndex, stopIndex)
			);
		}
		super.reportContextSensitivity(dfa, prediction, acceptState, startIndex, stopIndex);
	}

	@Override
	protected void reportAttemptingFullContext(DFA dfa, BitSet conflictingAlts, SimulatorState conflictState, int startIndex, int stopIndex) {
=======
	protected void reportAttemptingFullContext(DFA dfa, BitSet conflictingAlts, ATNConfigSet configs, int startIndex, int stopIndex) {
>>>>>>> e6de65a1
		if ( conflictingAlts!=null ) {
			conflictingAltResolvedBySLL = conflictingAlts.nextSetBit(0);
		}
		else {
			conflictingAltResolvedBySLL = conflictState.s0.configs.getRepresentedAlternatives().nextSetBit(0);
		}
		decisions[currentDecision].LL_Fallback++;
<<<<<<< HEAD
		super.reportAttemptingFullContext(dfa, conflictingAlts, conflictState, startIndex, stopIndex);
	}

	@Override
	protected void reportAmbiguity(@NotNull DFA dfa, DFAState D, int startIndex, int stopIndex, boolean exact, @Nullable BitSet ambigAlts, @NotNull ATNConfigSet configs) {
=======
		super.reportAttemptingFullContext(dfa, conflictingAlts, configs, startIndex, stopIndex);
	}

	@Override
	protected void reportContextSensitivity(DFA dfa, int prediction, ATNConfigSet configs, int startIndex, int stopIndex) {
		if ( prediction != conflictingAltResolvedBySLL ) {
			decisions[currentDecision].contextSensitivities.add(
					new ContextSensitivityInfo(currentDecision, configs, _input, startIndex, stopIndex)
			);
		}
		super.reportContextSensitivity(dfa, prediction, configs, startIndex, stopIndex);
	}

	@Override
	protected void reportAmbiguity(DFA dfa, DFAState D, int startIndex, int stopIndex, boolean exact,
								   BitSet ambigAlts, ATNConfigSet configs)
	{
>>>>>>> e6de65a1
		int prediction;
		if ( ambigAlts!=null ) {
			prediction = ambigAlts.nextSetBit(0);
		}
		else {
			prediction = configs.getRepresentedAlternatives().nextSetBit(0);
		}
		if ( conflictingAltResolvedBySLL != ATN.INVALID_ALT_NUMBER && prediction != conflictingAltResolvedBySLL ) {
			// Even though this is an ambiguity we are reporting, we can
			// still detect some context sensitivities.  Both SLL and LL
			// are showing a conflict, hence an ambiguity, but if they resolve
			// to different minimum alternatives we have also identified a
			// context sensitivity.
			decisions[currentDecision].contextSensitivities.add(
					new ContextSensitivityInfo(currentDecision, currentState, _input, startIndex, stopIndex)
			);
		}
		decisions[currentDecision].ambiguities.add(
<<<<<<< HEAD
			new AmbiguityInfo(currentDecision, currentState, _input, startIndex, stopIndex)
=======
			new AmbiguityInfo(currentDecision, configs, ambigAlts,
							  _input, startIndex, stopIndex, configs.fullCtx)
>>>>>>> e6de65a1
		);
		super.reportAmbiguity(dfa, D, startIndex, stopIndex, exact, ambigAlts, configs);
	}

	// ---------------------------------------------------------------------

	public DecisionInfo[] getDecisionInfo() {
		return decisions;
	}
}<|MERGE_RESOLUTION|>--- conflicted
+++ resolved
@@ -35,12 +35,9 @@
 import org.antlr.v4.runtime.TokenStream;
 import org.antlr.v4.runtime.dfa.DFA;
 import org.antlr.v4.runtime.dfa.DFAState;
-<<<<<<< HEAD
 import org.antlr.v4.runtime.misc.NotNull;
 import org.antlr.v4.runtime.misc.Nullable;
 import org.antlr.v4.runtime.misc.Tuple2;
-=======
->>>>>>> e6de65a1
 
 import java.util.BitSet;
 
@@ -219,7 +216,6 @@
 	}
 
 	@Override
-<<<<<<< HEAD
 	protected void reportContextSensitivity(DFA dfa, int prediction, SimulatorState acceptState, int startIndex, int stopIndex) {
 		if ( prediction != conflictingAltResolvedBySLL ) {
 			decisions[currentDecision].contextSensitivities.add(
@@ -231,9 +227,6 @@
 
 	@Override
 	protected void reportAttemptingFullContext(DFA dfa, BitSet conflictingAlts, SimulatorState conflictState, int startIndex, int stopIndex) {
-=======
-	protected void reportAttemptingFullContext(DFA dfa, BitSet conflictingAlts, ATNConfigSet configs, int startIndex, int stopIndex) {
->>>>>>> e6de65a1
 		if ( conflictingAlts!=null ) {
 			conflictingAltResolvedBySLL = conflictingAlts.nextSetBit(0);
 		}
@@ -241,31 +234,11 @@
 			conflictingAltResolvedBySLL = conflictState.s0.configs.getRepresentedAlternatives().nextSetBit(0);
 		}
 		decisions[currentDecision].LL_Fallback++;
-<<<<<<< HEAD
 		super.reportAttemptingFullContext(dfa, conflictingAlts, conflictState, startIndex, stopIndex);
 	}
 
 	@Override
-	protected void reportAmbiguity(@NotNull DFA dfa, DFAState D, int startIndex, int stopIndex, boolean exact, @Nullable BitSet ambigAlts, @NotNull ATNConfigSet configs) {
-=======
-		super.reportAttemptingFullContext(dfa, conflictingAlts, configs, startIndex, stopIndex);
-	}
-
-	@Override
-	protected void reportContextSensitivity(DFA dfa, int prediction, ATNConfigSet configs, int startIndex, int stopIndex) {
-		if ( prediction != conflictingAltResolvedBySLL ) {
-			decisions[currentDecision].contextSensitivities.add(
-					new ContextSensitivityInfo(currentDecision, configs, _input, startIndex, stopIndex)
-			);
-		}
-		super.reportContextSensitivity(dfa, prediction, configs, startIndex, stopIndex);
-	}
-
-	@Override
-	protected void reportAmbiguity(DFA dfa, DFAState D, int startIndex, int stopIndex, boolean exact,
-								   BitSet ambigAlts, ATNConfigSet configs)
-	{
->>>>>>> e6de65a1
+	protected void reportAmbiguity(@NotNull DFA dfa, DFAState D, int startIndex, int stopIndex, boolean exact, @NotNull BitSet ambigAlts, @NotNull ATNConfigSet configs) {
 		int prediction;
 		if ( ambigAlts!=null ) {
 			prediction = ambigAlts.nextSetBit(0);
@@ -284,12 +257,7 @@
 			);
 		}
 		decisions[currentDecision].ambiguities.add(
-<<<<<<< HEAD
-			new AmbiguityInfo(currentDecision, currentState, _input, startIndex, stopIndex)
-=======
-			new AmbiguityInfo(currentDecision, configs, ambigAlts,
-							  _input, startIndex, stopIndex, configs.fullCtx)
->>>>>>> e6de65a1
+			new AmbiguityInfo(currentDecision, currentState, ambigAlts, _input, startIndex, stopIndex)
 		);
 		super.reportAmbiguity(dfa, D, startIndex, stopIndex, exact, ambigAlts, configs);
 	}
