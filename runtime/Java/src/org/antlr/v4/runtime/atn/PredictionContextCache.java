--- conflicted
+++ resolved
@@ -33,15 +33,11 @@
 import java.util.HashMap;
 import java.util.Map;
 
-<<<<<<< HEAD
-/**
- *
- * @author Sam Harwell
-=======
 /** Used to cache {@link PredictionContext} objects. Its used for the shared
  *  context cash associated with contexts in DFA states. This cache
  *  can be used for both lexers and parsers.
->>>>>>> 9b5417c5
+ *
+ * @author Sam Harwell
  */
 public class PredictionContextCache {
     public static final PredictionContextCache UNCACHED = new PredictionContextCache(false);
