/*
 * [The "BSD license"]
 *  Copyright (c) 2012 Terence Parr
 *  Copyright (c) 2012 Sam Harwell
 *  All rights reserved.
 *
 *  Redistribution and use in source and binary forms, with or without
 *  modification, are permitted provided that the following conditions
 *  are met:
 *
 *  1. Redistributions of source code must retain the above copyright
 *     notice, this list of conditions and the following disclaimer.
 *  2. Redistributions in binary form must reproduce the above copyright
 *     notice, this list of conditions and the following disclaimer in the
 *     documentation and/or other materials provided with the distribution.
 *  3. The name of the author may not be used to endorse or promote products
 *     derived from this software without specific prior written permission.
 *
 *  THIS SOFTWARE IS PROVIDED BY THE AUTHOR ``AS IS'' AND ANY EXPRESS OR
 *  IMPLIED WARRANTIES, INCLUDING, BUT NOT LIMITED TO, THE IMPLIED WARRANTIES
 *  OF MERCHANTABILITY AND FITNESS FOR A PARTICULAR PURPOSE ARE DISCLAIMED.
 *  IN NO EVENT SHALL THE AUTHOR BE LIABLE FOR ANY DIRECT, INDIRECT,
 *  INCIDENTAL, SPECIAL, EXEMPLARY, OR CONSEQUENTIAL DAMAGES (INCLUDING, BUT
 *  NOT LIMITED TO, PROCUREMENT OF SUBSTITUTE GOODS OR SERVICES; LOSS OF USE,
 *  DATA, OR PROFITS; OR BUSINESS INTERRUPTION) HOWEVER CAUSED AND ON ANY
 *  THEORY OF LIABILITY, WHETHER IN CONTRACT, STRICT LIABILITY, OR TORT
 *  (INCLUDING NEGLIGENCE OR OTHERWISE) ARISING IN ANY WAY OUT OF THE USE OF
 *  THIS SOFTWARE, EVEN IF ADVISED OF THE POSSIBILITY OF SUCH DAMAGE.
 */

package org.antlr.v4.runtime.atn;

import org.antlr.v4.runtime.Recognizer;
import org.antlr.v4.runtime.RuleContext;
import org.antlr.v4.runtime.misc.AbstractEqualityComparator;
import org.antlr.v4.runtime.misc.FlexibleHashMap;
import org.antlr.v4.runtime.misc.MurmurHash;
import org.antlr.v4.runtime.misc.NotNull;

import java.util.ArrayList;
import java.util.Arrays;
import java.util.List;
import java.util.concurrent.ConcurrentMap;

public abstract class PredictionContext {
	@NotNull
	public static final PredictionContext EMPTY_LOCAL = EmptyPredictionContext.LOCAL_CONTEXT;
	@NotNull
	public static final PredictionContext EMPTY_FULL = EmptyPredictionContext.FULL_CONTEXT;

	public static final int EMPTY_LOCAL_STATE_KEY = Integer.MIN_VALUE;
	public static final int EMPTY_FULL_STATE_KEY = Integer.MAX_VALUE;

	private static final int INITIAL_HASH = 1;

	/**
	 * Stores the computed hash code of this {@link PredictionContext}. The hash
	 * code is computed in parts to match the following reference algorithm.
	 *
	 * <pre>
	 *  private int referenceHashCode() {
	 *      int hash = {@link MurmurHash#initialize MurmurHash.initialize}({@link #INITIAL_HASH});
	 *
	 *      for (int i = 0; i &lt; {@link #size()}; i++) {
	 *          hash = {@link MurmurHash#update MurmurHash.update}(hash, {@link #getParent getParent}(i));
	 *      }
	 *
	 *      for (int i = 0; i &lt; {@link #size()}; i++) {
	 *          hash = {@link MurmurHash#update MurmurHash.update}(hash, {@link #getReturnState getReturnState}(i));
	 *      }
	 *
	 *      hash = {@link MurmurHash#finish MurmurHash.finish}(hash, 2 * {@link #size()});
	 *      return hash;
	 *  }
	 * </pre>
	 */
	private final int cachedHashCode;

	protected PredictionContext(int cachedHashCode) {
		this.cachedHashCode = cachedHashCode;
	}

	protected static int calculateEmptyHashCode() {
		int hash = MurmurHash.initialize(INITIAL_HASH);
		hash = MurmurHash.finish(hash, 0);
		return hash;
	}

	protected static int calculateHashCode(PredictionContext parent, int returnState) {
		int hash = MurmurHash.initialize(INITIAL_HASH);
		hash = MurmurHash.update(hash, parent);
		hash = MurmurHash.update(hash, returnState);
		hash = MurmurHash.finish(hash, 2);
		return hash;
	}

	protected static int calculateHashCode(PredictionContext[] parents, int[] returnStates) {
		int hash = MurmurHash.initialize(INITIAL_HASH);

		for (PredictionContext parent : parents) {
			hash = MurmurHash.update(hash, parent);
		}

		for (int returnState : returnStates) {
			hash = MurmurHash.update(hash, returnState);
		}

		hash = MurmurHash.finish(hash, 2 * parents.length);
		return hash;
	}

	public abstract int size();

	public abstract int getReturnState(int index);

	public abstract int findReturnState(int returnState);

	@NotNull
	public abstract PredictionContext getParent(int index);

	protected abstract PredictionContext addEmptyContext();

	protected abstract PredictionContext removeEmptyContext();

	public static PredictionContext fromRuleContext(@NotNull ATN atn, @NotNull RuleContext outerContext) {
		return fromRuleContext(atn, outerContext, true);
	}

<<<<<<< HEAD
	public static PredictionContext fromRuleContext(@NotNull ATN atn, @NotNull RuleContext outerContext, boolean fullContext) {
		if (outerContext.isEmpty()) {
			return fullContext ? EMPTY_FULL : EMPTY_LOCAL;
=======
	/**
	 * Merge two {@link SingletonPredictionContext} instances.
	 *
	 * <p>Stack tops equal, parents merge is same; return left graph.<br>
	 * <embed src="images/SingletonMerge_SameRootSamePar.svg" type="image/svg+xml"/></p>
	 *
	 * <p>Same stack top, parents differ; merge parents giving array node, then
	 * remainders of those graphs. A new root node is created to point to the
	 * merged parents.<br>
	 * <embed src="images/SingletonMerge_SameRootDiffPar.svg" type="image/svg+xml"/></p>
	 *
	 * <p>Different stack tops pointing to same parent. Make array node for the
	 * root where both element in the root point to the same (original)
	 * parent.<br>
	 * <embed src="images/SingletonMerge_DiffRootSamePar.svg" type="image/svg+xml"/></p>
	 *
	 * <p>Different stack tops pointing to different parents. Make array node for
	 * the root where each element points to the corresponding original
	 * parent.<br>
	 * <embed src="images/SingletonMerge_DiffRootDiffPar.svg" type="image/svg+xml"/></p>
	 *
	 * @param a the first {@link SingletonPredictionContext}
	 * @param b the second {@link SingletonPredictionContext}
	 * @param rootIsWildcard {@code true} if this is a local-context merge,
	 * otherwise false to indicate a full-context merge
	 * @param mergeCache
	 */
	public static PredictionContext mergeSingletons(
		SingletonPredictionContext a,
		SingletonPredictionContext b,
		boolean rootIsWildcard,
		DoubleKeyMap<PredictionContext,PredictionContext,PredictionContext> mergeCache)
	{
		if ( mergeCache!=null ) {
			PredictionContext previous = mergeCache.get(a,b);
			if ( previous!=null ) return previous;
			previous = mergeCache.get(b,a);
			if ( previous!=null ) return previous;
>>>>>>> 4a20c8ef
		}

		PredictionContext parent;
		if (outerContext.parent != null) {
			parent = PredictionContext.fromRuleContext(atn, outerContext.parent, fullContext);
		} else {
			parent = fullContext ? EMPTY_FULL : EMPTY_LOCAL;
		}

		ATNState state = atn.states.get(outerContext.invokingState);
		RuleTransition transition = (RuleTransition)state.transition(0);
		return parent.getChild(transition.followState.stateNumber);
	}

<<<<<<< HEAD
	private static PredictionContext addEmptyContext(PredictionContext context) {
		return context.addEmptyContext();
	}

	private static PredictionContext removeEmptyContext(PredictionContext context) {
		return context.removeEmptyContext();
	}

	public static PredictionContext join(PredictionContext context0, PredictionContext context1) {
		return join(context0, context1, PredictionContextCache.UNCACHED);
	}

	/*package*/ static PredictionContext join(@NotNull final PredictionContext context0, @NotNull final PredictionContext context1, @NotNull PredictionContextCache contextCache) {
		if (context0 == context1) {
			return context0;
=======
	/**
	 * Handle case where at least one of {@code a} or {@code b} is
	 * {@link #EMPTY}. In the following diagrams, the symbol {@code $} is used
	 * to represent {@link #EMPTY}.
	 *
	 * <h2>Local-Context Merges</h2>
	 *
	 * <p>These local-context merge operations are used when {@code rootIsWildcard}
	 * is true.</p>
	 *
	 * <p>{@link #EMPTY} is superset of any graph; return {@link #EMPTY}.<br>
	 * <embed src="images/LocalMerge_EmptyRoot.svg" type="image/svg+xml"/></p>
	 *
	 * <p>{@link #EMPTY} and anything is {@code #EMPTY}, so merged parent is
	 * {@code #EMPTY}; return left graph.<br>
	 * <embed src="images/LocalMerge_EmptyParent.svg" type="image/svg+xml"/></p>
	 *
	 * <p>Special case of last merge if local context.<br>
	 * <embed src="images/LocalMerge_DiffRoots.svg" type="image/svg+xml"/></p>
	 *
	 * <h2>Full-Context Merges</h2>
	 *
	 * <p>These full-context merge operations are used when {@code rootIsWildcard}
	 * is false.</p>
	 *
	 * <p><embed src="images/FullMerge_EmptyRoots.svg" type="image/svg+xml"/></p>
	 *
	 * <p>Must keep all contexts; {@link #EMPTY} in array is a special value (and
	 * null parent).<br>
	 * <embed src="images/FullMerge_EmptyRoot.svg" type="image/svg+xml"/></p>
	 *
	 * <p><embed src="images/FullMerge_SameRoot.svg" type="image/svg+xml"/></p>
	 *
	 * @param a the first {@link SingletonPredictionContext}
	 * @param b the second {@link SingletonPredictionContext}
	 * @param rootIsWildcard {@code true} if this is a local-context merge,
	 * otherwise false to indicate a full-context merge
	 */
	public static PredictionContext mergeRoot(SingletonPredictionContext a,
											  SingletonPredictionContext b,
											  boolean rootIsWildcard)
	{
		if ( rootIsWildcard ) {
			if ( a == EMPTY ) return EMPTY;  // * + b = *
			if ( b == EMPTY ) return EMPTY;  // a + * = *
		}
		else {
			if ( a == EMPTY && b == EMPTY ) return EMPTY; // $ + $ = $
			if ( a == EMPTY ) { // $ + x = [$,x]
				int[] payloads = {b.returnState, EMPTY_RETURN_STATE};
				PredictionContext[] parents = {b.parent, null};
				PredictionContext joined =
					new ArrayPredictionContext(parents, payloads);
				return joined;
			}
			if ( b == EMPTY ) { // x + $ = [$,x] ($ is always first if present)
				int[] payloads = {a.returnState, EMPTY_RETURN_STATE};
				PredictionContext[] parents = {a.parent, null};
				PredictionContext joined =
					new ArrayPredictionContext(parents, payloads);
				return joined;
			}
		}
		return null;
	}

	/**
	 * Merge two {@link ArrayPredictionContext} instances.
	 *
	 * <p>Different tops, different parents.<br>
	 * <embed src="images/ArrayMerge_DiffTopDiffPar.svg" type="image/svg+xml"/></p>
	 *
	 * <p>Shared top, same parents.<br>
	 * <embed src="images/ArrayMerge_ShareTopSamePar.svg" type="image/svg+xml"/></p>
	 *
	 * <p>Shared top, different parents.<br>
	 * <embed src="images/ArrayMerge_ShareTopDiffPar.svg" type="image/svg+xml"/></p>
	 *
	 * <p>Shared top, all shared parents.<br>
	 * <embed src="images/ArrayMerge_ShareTopSharePar.svg" type="image/svg+xml"/></p>
	 *
	 * <p>Equal tops, merge parents and reduce top to
	 * {@link SingletonPredictionContext}.<br>
	 * <embed src="images/ArrayMerge_EqualTop.svg" type="image/svg+xml"/></p>
	 */
	public static PredictionContext mergeArrays(
		ArrayPredictionContext a,
		ArrayPredictionContext b,
		boolean rootIsWildcard,
		DoubleKeyMap<PredictionContext,PredictionContext,PredictionContext> mergeCache)
	{
		if ( mergeCache!=null ) {
			PredictionContext previous = mergeCache.get(a,b);
			if ( previous!=null ) return previous;
			previous = mergeCache.get(b,a);
			if ( previous!=null ) return previous;
>>>>>>> 4a20c8ef
		}

		if (context0.isEmpty()) {
			return isEmptyLocal(context0) ? context0 : addEmptyContext(context1);
		} else if (context1.isEmpty()) {
			return isEmptyLocal(context1) ? context1 : addEmptyContext(context0);
		}

		final int context0size = context0.size();
		final int context1size = context1.size();
		if (context0size == 1 && context1size == 1 && context0.getReturnState(0) == context1.getReturnState(0)) {
			PredictionContext merged = contextCache.join(context0.getParent(0), context1.getParent(0));
			if (merged == context0.getParent(0)) {
				return context0;
			} else if (merged == context1.getParent(0)) {
				return context1;
			} else {
				return merged.getChild(context0.getReturnState(0));
			}
		}

		int count = 0;
		PredictionContext[] parentsList = new PredictionContext[context0size + context1size];
		int[] returnStatesList = new int[parentsList.length];
		int leftIndex = 0;
		int rightIndex = 0;
		boolean canReturnLeft = true;
		boolean canReturnRight = true;
		while (leftIndex < context0size && rightIndex < context1size) {
			if (context0.getReturnState(leftIndex) == context1.getReturnState(rightIndex)) {
				parentsList[count] = contextCache.join(context0.getParent(leftIndex), context1.getParent(rightIndex));
				returnStatesList[count] = context0.getReturnState(leftIndex);
				canReturnLeft = canReturnLeft && parentsList[count] == context0.getParent(leftIndex);
				canReturnRight = canReturnRight && parentsList[count] == context1.getParent(rightIndex);
				leftIndex++;
				rightIndex++;
			}
			else if (context0.getReturnState(leftIndex) < context1.getReturnState(rightIndex)) {
				parentsList[count] = context0.getParent(leftIndex);
				returnStatesList[count] = context0.getReturnState(leftIndex);
				canReturnRight = false;
				leftIndex++;
			}
			else {
				assert context1.getReturnState(rightIndex) < context0.getReturnState(leftIndex);
				parentsList[count] = context1.getParent(rightIndex);
				returnStatesList[count] = context1.getReturnState(rightIndex);
				canReturnLeft = false;
				rightIndex++;
			}

			count++;
		}

		while (leftIndex < context0size) {
			parentsList[count] = context0.getParent(leftIndex);
			returnStatesList[count] = context0.getReturnState(leftIndex);
			leftIndex++;
			canReturnRight = false;
			count++;
		}

		while (rightIndex < context1size) {
			parentsList[count] = context1.getParent(rightIndex);
			returnStatesList[count] = context1.getReturnState(rightIndex);
			rightIndex++;
			canReturnLeft = false;
			count++;
		}

		if (canReturnLeft) {
			return context0;
		}
		else if (canReturnRight) {
			return context1;
		}

		if (count < parentsList.length) {
			parentsList = Arrays.copyOf(parentsList, count);
			returnStatesList = Arrays.copyOf(returnStatesList, count);
		}

		if (parentsList.length == 0) {
			// if one of them was EMPTY_LOCAL, it would be empty and handled at the beginning of the method
			return EMPTY_FULL;
		}
		else if (parentsList.length == 1) {
			return new SingletonPredictionContext(parentsList[0], returnStatesList[0]);
		}
		else {
			return new ArrayPredictionContext(parentsList, returnStatesList);
		}
	}

	public static boolean isEmptyLocal(PredictionContext context) {
		return context == EMPTY_LOCAL;
	}

	public static PredictionContext getCachedContext(
		@NotNull PredictionContext context,
		@NotNull ConcurrentMap<PredictionContext, PredictionContext> contextCache,
		@NotNull PredictionContext.IdentityHashMap visited) {
		if (context.isEmpty()) {
			return context;
		}

		PredictionContext existing = visited.get(context);
		if (existing != null) {
			return existing;
		}

		existing = contextCache.get(context);
		if (existing != null) {
			visited.put(context, existing);
			return existing;
		}

		boolean changed = false;
		PredictionContext[] parents = new PredictionContext[context.size()];
		for (int i = 0; i < parents.length; i++) {
			PredictionContext parent = getCachedContext(context.getParent(i), contextCache, visited);
			if (changed || parent != context.getParent(i)) {
				if (!changed) {
					parents = new PredictionContext[context.size()];
					for (int j = 0; j < context.size(); j++) {
						parents[j] = context.getParent(j);
					}

					changed = true;
				}

				parents[i] = parent;
			}
		}

		if (!changed) {
			existing = contextCache.putIfAbsent(context, context);
			visited.put(context, existing != null ? existing : context);
			return context;
		}

		// We know parents.length>0 because context.isEmpty() is checked at the beginning of the method.
		PredictionContext updated;
		if (parents.length == 1) {
			updated = new SingletonPredictionContext(parents[0], context.getReturnState(0));
		}
		else {
			ArrayPredictionContext arrayPredictionContext = (ArrayPredictionContext)context;
			updated = new ArrayPredictionContext(parents, arrayPredictionContext.returnStates, context.cachedHashCode);
		}

		existing = contextCache.putIfAbsent(updated, updated);
		visited.put(updated, existing != null ? existing : updated);
		visited.put(context, existing != null ? existing : updated);

		return updated;
	}

	public PredictionContext appendContext(int returnContext, PredictionContextCache contextCache) {
		return appendContext(PredictionContext.EMPTY_FULL.getChild(returnContext), contextCache);
	}

	public abstract PredictionContext appendContext(PredictionContext suffix, PredictionContextCache contextCache);

	public PredictionContext getChild(int returnState) {
		return new SingletonPredictionContext(this, returnState);
	}

	public abstract boolean isEmpty();

	public abstract boolean hasEmpty();

	@Override
	public final int hashCode() {
		return cachedHashCode;
	}

	@Override
	public abstract boolean equals(Object o);

	//@Override
	//public String toString() {
	//	return toString(null, Integer.MAX_VALUE);
	//}

	public String[] toStrings(Recognizer<?, ?> recognizer, int currentState) {
		return toStrings(recognizer, PredictionContext.EMPTY_FULL, currentState);
	}

	public String[] toStrings(Recognizer<?, ?> recognizer, PredictionContext stop, int currentState) {
		List<String> result = new ArrayList<String>();

		outer:
		for (int perm = 0; ; perm++) {
			int offset = 0;
			boolean last = true;
			PredictionContext p = this;
			int stateNumber = currentState;
			StringBuilder localBuffer = new StringBuilder();
			localBuffer.append("[");
			while ( !p.isEmpty() && p != stop ) {
				int index = 0;
				if (p.size() > 0) {
					int bits = 1;
					while ((1 << bits) < p.size()) {
						bits++;
					}

					int mask = (1 << bits) - 1;
					index = (perm >> offset) & mask;
					last &= index >= p.size() - 1;
					if (index >= p.size()) {
						continue outer;
					}
					offset += bits;
				}

				if ( recognizer!=null ) {
					if (localBuffer.length() > 1) {
						// first char is '[', if more than that this isn't the first rule
						localBuffer.append(' ');
					}

					ATN atn = recognizer.getATN();
					ATNState s = atn.states.get(stateNumber);
					String ruleName = recognizer.getRuleNames()[s.ruleIndex];
					localBuffer.append(ruleName);
				}
				else if ( p.getReturnState(index)!=EMPTY_FULL_STATE_KEY ) {
					if ( !p.isEmpty() ) {
						if (localBuffer.length() > 1) {
							// first char is '[', if more than that this isn't the first rule
							localBuffer.append(' ');
						}

						localBuffer.append(p.getReturnState(index));
					}
				}
				stateNumber = p.getReturnState(index);
				p = p.getParent(index);
			}
			localBuffer.append("]");
			result.add(localBuffer.toString());

			if (last) {
				break;
			}
		}

		return result.toArray(new String[result.size()]);
	}

	public static final class IdentityHashMap extends FlexibleHashMap<PredictionContext, PredictionContext> {

		public IdentityHashMap() {
			super(IdentityEqualityComparator.INSTANCE);
		}
	}

	public static final class IdentityEqualityComparator extends AbstractEqualityComparator<PredictionContext> {
		public static final IdentityEqualityComparator INSTANCE = new IdentityEqualityComparator();

		private IdentityEqualityComparator() {
		}

		@Override
		public int hashCode(PredictionContext obj) {
			return obj.hashCode();
		}

		@Override
		public boolean equals(PredictionContext a, PredictionContext b) {
			return a == b;
		}
	}
}<|MERGE_RESOLUTION|>--- conflicted
+++ resolved
@@ -126,50 +126,9 @@
 		return fromRuleContext(atn, outerContext, true);
 	}
 
-<<<<<<< HEAD
 	public static PredictionContext fromRuleContext(@NotNull ATN atn, @NotNull RuleContext outerContext, boolean fullContext) {
 		if (outerContext.isEmpty()) {
 			return fullContext ? EMPTY_FULL : EMPTY_LOCAL;
-=======
-	/**
-	 * Merge two {@link SingletonPredictionContext} instances.
-	 *
-	 * <p>Stack tops equal, parents merge is same; return left graph.<br>
-	 * <embed src="images/SingletonMerge_SameRootSamePar.svg" type="image/svg+xml"/></p>
-	 *
-	 * <p>Same stack top, parents differ; merge parents giving array node, then
-	 * remainders of those graphs. A new root node is created to point to the
-	 * merged parents.<br>
-	 * <embed src="images/SingletonMerge_SameRootDiffPar.svg" type="image/svg+xml"/></p>
-	 *
-	 * <p>Different stack tops pointing to same parent. Make array node for the
-	 * root where both element in the root point to the same (original)
-	 * parent.<br>
-	 * <embed src="images/SingletonMerge_DiffRootSamePar.svg" type="image/svg+xml"/></p>
-	 *
-	 * <p>Different stack tops pointing to different parents. Make array node for
-	 * the root where each element points to the corresponding original
-	 * parent.<br>
-	 * <embed src="images/SingletonMerge_DiffRootDiffPar.svg" type="image/svg+xml"/></p>
-	 *
-	 * @param a the first {@link SingletonPredictionContext}
-	 * @param b the second {@link SingletonPredictionContext}
-	 * @param rootIsWildcard {@code true} if this is a local-context merge,
-	 * otherwise false to indicate a full-context merge
-	 * @param mergeCache
-	 */
-	public static PredictionContext mergeSingletons(
-		SingletonPredictionContext a,
-		SingletonPredictionContext b,
-		boolean rootIsWildcard,
-		DoubleKeyMap<PredictionContext,PredictionContext,PredictionContext> mergeCache)
-	{
-		if ( mergeCache!=null ) {
-			PredictionContext previous = mergeCache.get(a,b);
-			if ( previous!=null ) return previous;
-			previous = mergeCache.get(b,a);
-			if ( previous!=null ) return previous;
->>>>>>> 4a20c8ef
 		}
 
 		PredictionContext parent;
@@ -184,7 +143,6 @@
 		return parent.getChild(transition.followState.stateNumber);
 	}
 
-<<<<<<< HEAD
 	private static PredictionContext addEmptyContext(PredictionContext context) {
 		return context.addEmptyContext();
 	}
@@ -200,104 +158,6 @@
 	/*package*/ static PredictionContext join(@NotNull final PredictionContext context0, @NotNull final PredictionContext context1, @NotNull PredictionContextCache contextCache) {
 		if (context0 == context1) {
 			return context0;
-=======
-	/**
-	 * Handle case where at least one of {@code a} or {@code b} is
-	 * {@link #EMPTY}. In the following diagrams, the symbol {@code $} is used
-	 * to represent {@link #EMPTY}.
-	 *
-	 * <h2>Local-Context Merges</h2>
-	 *
-	 * <p>These local-context merge operations are used when {@code rootIsWildcard}
-	 * is true.</p>
-	 *
-	 * <p>{@link #EMPTY} is superset of any graph; return {@link #EMPTY}.<br>
-	 * <embed src="images/LocalMerge_EmptyRoot.svg" type="image/svg+xml"/></p>
-	 *
-	 * <p>{@link #EMPTY} and anything is {@code #EMPTY}, so merged parent is
-	 * {@code #EMPTY}; return left graph.<br>
-	 * <embed src="images/LocalMerge_EmptyParent.svg" type="image/svg+xml"/></p>
-	 *
-	 * <p>Special case of last merge if local context.<br>
-	 * <embed src="images/LocalMerge_DiffRoots.svg" type="image/svg+xml"/></p>
-	 *
-	 * <h2>Full-Context Merges</h2>
-	 *
-	 * <p>These full-context merge operations are used when {@code rootIsWildcard}
-	 * is false.</p>
-	 *
-	 * <p><embed src="images/FullMerge_EmptyRoots.svg" type="image/svg+xml"/></p>
-	 *
-	 * <p>Must keep all contexts; {@link #EMPTY} in array is a special value (and
-	 * null parent).<br>
-	 * <embed src="images/FullMerge_EmptyRoot.svg" type="image/svg+xml"/></p>
-	 *
-	 * <p><embed src="images/FullMerge_SameRoot.svg" type="image/svg+xml"/></p>
-	 *
-	 * @param a the first {@link SingletonPredictionContext}
-	 * @param b the second {@link SingletonPredictionContext}
-	 * @param rootIsWildcard {@code true} if this is a local-context merge,
-	 * otherwise false to indicate a full-context merge
-	 */
-	public static PredictionContext mergeRoot(SingletonPredictionContext a,
-											  SingletonPredictionContext b,
-											  boolean rootIsWildcard)
-	{
-		if ( rootIsWildcard ) {
-			if ( a == EMPTY ) return EMPTY;  // * + b = *
-			if ( b == EMPTY ) return EMPTY;  // a + * = *
-		}
-		else {
-			if ( a == EMPTY && b == EMPTY ) return EMPTY; // $ + $ = $
-			if ( a == EMPTY ) { // $ + x = [$,x]
-				int[] payloads = {b.returnState, EMPTY_RETURN_STATE};
-				PredictionContext[] parents = {b.parent, null};
-				PredictionContext joined =
-					new ArrayPredictionContext(parents, payloads);
-				return joined;
-			}
-			if ( b == EMPTY ) { // x + $ = [$,x] ($ is always first if present)
-				int[] payloads = {a.returnState, EMPTY_RETURN_STATE};
-				PredictionContext[] parents = {a.parent, null};
-				PredictionContext joined =
-					new ArrayPredictionContext(parents, payloads);
-				return joined;
-			}
-		}
-		return null;
-	}
-
-	/**
-	 * Merge two {@link ArrayPredictionContext} instances.
-	 *
-	 * <p>Different tops, different parents.<br>
-	 * <embed src="images/ArrayMerge_DiffTopDiffPar.svg" type="image/svg+xml"/></p>
-	 *
-	 * <p>Shared top, same parents.<br>
-	 * <embed src="images/ArrayMerge_ShareTopSamePar.svg" type="image/svg+xml"/></p>
-	 *
-	 * <p>Shared top, different parents.<br>
-	 * <embed src="images/ArrayMerge_ShareTopDiffPar.svg" type="image/svg+xml"/></p>
-	 *
-	 * <p>Shared top, all shared parents.<br>
-	 * <embed src="images/ArrayMerge_ShareTopSharePar.svg" type="image/svg+xml"/></p>
-	 *
-	 * <p>Equal tops, merge parents and reduce top to
-	 * {@link SingletonPredictionContext}.<br>
-	 * <embed src="images/ArrayMerge_EqualTop.svg" type="image/svg+xml"/></p>
-	 */
-	public static PredictionContext mergeArrays(
-		ArrayPredictionContext a,
-		ArrayPredictionContext b,
-		boolean rootIsWildcard,
-		DoubleKeyMap<PredictionContext,PredictionContext,PredictionContext> mergeCache)
-	{
-		if ( mergeCache!=null ) {
-			PredictionContext previous = mergeCache.get(a,b);
-			if ( previous!=null ) return previous;
-			previous = mergeCache.get(b,a);
-			if ( previous!=null ) return previous;
->>>>>>> 4a20c8ef
 		}
 
 		if (context0.isEmpty()) {
