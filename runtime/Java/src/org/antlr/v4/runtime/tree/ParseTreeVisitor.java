--- conflicted
+++ resolved
@@ -45,25 +45,10 @@
 	 *  care about some nodes.  The {@link ParserRuleContext#accept} method
 	 *  walks all children by default; i.e., calls this method.
 	 */
-<<<<<<< HEAD
-	Result visitChildren(ParseTree.RuleNode<? extends Symbol> node);
+	Result visitChildren(RuleNode<? extends Symbol> node);
 
-	Result visitTerminal(ParseTree.TerminalNode<? extends Symbol> node);
+	Result visitTerminal(TerminalNode<? extends Symbol> node);
 
-	Result visitErrorNode(ParseTree.ErrorNode<? extends Symbol> node);
+	Result visitErrorNode(ErrorNode<? extends Symbol> node);
 
-=======
-	public T visitChildren(RuleNode node) {
-		T result = null;
-		int n = node.getChildCount();
-		for (int i=0; i<n; i++) {
-			ParseTree c = node.getChild(i);
-			result = c.accept(this);
-		}
-		return result;
-	}
-
-	public T visitTerminal(TerminalNode<? extends Token> node) { return null; }
-	public T visitErrorNode(ErrorNode<? extends Token> node) { return null; }
->>>>>>> 199e9892
 }