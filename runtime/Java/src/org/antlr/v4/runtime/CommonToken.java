/*
 * [The "BSD license"]
 *  Copyright (c) 2012 Terence Parr
 *  Copyright (c) 2012 Sam Harwell
 *  All rights reserved.
 *
 *  Redistribution and use in source and binary forms, with or without
 *  modification, are permitted provided that the following conditions
 *  are met:
 *
 *  1. Redistributions of source code must retain the above copyright
 *     notice, this list of conditions and the following disclaimer.
 *  2. Redistributions in binary form must reproduce the above copyright
 *     notice, this list of conditions and the following disclaimer in the
 *     documentation and/or other materials provided with the distribution.
 *  3. The name of the author may not be used to endorse or promote products
 *     derived from this software without specific prior written permission.
 *
 *  THIS SOFTWARE IS PROVIDED BY THE AUTHOR ``AS IS'' AND ANY EXPRESS OR
 *  IMPLIED WARRANTIES, INCLUDING, BUT NOT LIMITED TO, THE IMPLIED WARRANTIES
 *  OF MERCHANTABILITY AND FITNESS FOR A PARTICULAR PURPOSE ARE DISCLAIMED.
 *  IN NO EVENT SHALL THE AUTHOR BE LIABLE FOR ANY DIRECT, INDIRECT,
 *  INCIDENTAL, SPECIAL, EXEMPLARY, OR CONSEQUENTIAL DAMAGES (INCLUDING, BUT
 *  NOT LIMITED TO, PROCUREMENT OF SUBSTITUTE GOODS OR SERVICES; LOSS OF USE,
 *  DATA, OR PROFITS; OR BUSINESS INTERRUPTION) HOWEVER CAUSED AND ON ANY
 *  THEORY OF LIABILITY, WHETHER IN CONTRACT, STRICT LIABILITY, OR TORT
 *  (INCLUDING NEGLIGENCE OR OTHERWISE) ARISING IN ANY WAY OUT OF THE USE OF
 *  THIS SOFTWARE, EVEN IF ADVISED OF THE POSSIBILITY OF SUCH DAMAGE.
 */
package org.antlr.v4.runtime;

import org.antlr.v4.runtime.misc.Interval;
import org.antlr.v4.runtime.misc.NotNull;
import org.antlr.v4.runtime.misc.Pair;

import java.io.Serializable;

public class CommonToken implements WritableToken, Serializable {
	private static final long serialVersionUID = -6708843461296520577L;

	protected int type;
	protected int line;
	protected int charPositionInLine = -1; // set to invalid position
	protected int channel=DEFAULT_CHANNEL;
<<<<<<< HEAD
	protected TokenSource<?> source;
	// TODO: rm protected transient CharStream input;
=======
	protected Pair<TokenSource, CharStream> source;
>>>>>>> 3946c05e

	/** We need to be able to change the text once in a while.  If
	 *  this is non-null, then getText should return this.  Note that
	 *  start/stop are not affected by changing this.
	  */
	// TODO: can store these in map in token stream rather than as field here
	protected String text;

	/** What token number is this from 0..n-1 tokens; < 0 implies invalid index */
	protected int index = -1;

	/** The char position into the input buffer where this token starts */
	protected int start;

	/** The char position into the input buffer where this token stops */
	protected int stop;

	public CommonToken(int type) {
		this.type = type;
	}

<<<<<<< HEAD
	public CommonToken(TokenSource<?> source, int type, int channel, int start, int stop) {
=======
	public CommonToken(@NotNull Pair<TokenSource, CharStream> source, int type, int channel, int start, int stop) {
>>>>>>> 3946c05e
		this.source = source;
		this.type = type;
		this.channel = channel;
		this.start = start;
		this.stop = stop;
		if (source.a != null) {
			this.line = source.a.getLine();
			this.charPositionInLine = source.a.getCharPositionInLine();
		}
	}

	public CommonToken(int type, String text) {
		this.type = type;
		this.channel = DEFAULT_CHANNEL;
		this.text = text;
	}

	public CommonToken(Token oldToken) {
		text = oldToken.getText();
		type = oldToken.getType();
		line = oldToken.getLine();
		index = oldToken.getTokenIndex();
		charPositionInLine = oldToken.getCharPositionInLine();
		channel = oldToken.getChannel();
		start = oldToken.getStartIndex();
		stop = oldToken.getStopIndex();

		if (oldToken instanceof CommonToken) {
			source = ((CommonToken)oldToken).source;
		}
		else {
			source = new Pair<TokenSource, CharStream>(oldToken.getTokenSource(), oldToken.getInputStream());
		}
	}

	@Override
	public int getType() {
		return type;
	}

	@Override
	public void setLine(int line) {
		this.line = line;
	}

	@Override
	public String getText() {
		if ( text!=null ) {
			return text;
		}
<<<<<<< HEAD
		TokenSource<?> tokens = getTokenSource();
		if ( tokens==null ) return null;
		CharStream input = tokens.getInputStream();
=======

		CharStream input = getInputStream();
>>>>>>> 3946c05e
		if ( input==null ) return null;
		int n = input.size();
		if ( start<n && stop<n) {
			return input.getText(Interval.of(start,stop));
		}
		else {
			return "<EOF>";
		}
	}

	/** Override the text for this token.  getText() will return this text
	 *  rather than pulling from the buffer.  Note that this does not mean
	 *  that start/stop indexes are not valid.  It means that that input
	 *  was converted to a new string in the token object.
	 */
	@Override
	public void setText(String text) {
		this.text = text;
	}

	@Override
	public int getLine() {
		return line;
	}

	@Override
	public int getCharPositionInLine() {
		return charPositionInLine;
	}

	@Override
	public void setCharPositionInLine(int charPositionInLine) {
		this.charPositionInLine = charPositionInLine;
	}

	@Override
	public int getChannel() {
		return channel;
	}

	@Override
	public void setChannel(int channel) {
		this.channel = channel;
	}

	@Override
	public void setType(int type) {
		this.type = type;
	}

	@Override
	public int getStartIndex() {
		return start;
	}

	public void setStartIndex(int start) {
		this.start = start;
	}

	@Override
	public int getStopIndex() {
		return stop;
	}

	public void setStopIndex(int stop) {
		this.stop = stop;
	}

	@Override
	public int getTokenIndex() {
		return index;
	}

	@Override
	public void setTokenIndex(int index) {
		this.index = index;
	}

	@Override
<<<<<<< HEAD
	public TokenSource<?> getTokenSource() {
		return source;
=======
	public TokenSource getTokenSource() {
		return source.a;
>>>>>>> 3946c05e
	}

	@Override
	public CharStream getInputStream() {
		return source.b;
	}

	@Override
	public String toString() {
		String channelStr = "";
		if ( channel>0 ) {
			channelStr=",channel="+channel;
		}
		String txt = getText();
		if ( txt!=null ) {
			txt = txt.replaceAll("\n","\\\\n");
			txt = txt.replaceAll("\r","\\\\r");
			txt = txt.replaceAll("\t","\\\\t");
		}
		else {
			txt = "<no text>";
		}
		return "[@"+getTokenIndex()+","+start+":"+stop+"='"+txt+"',<"+type+">"+channelStr+","+line+":"+getCharPositionInLine()+"]";
	}
}<|MERGE_RESOLUTION|>--- conflicted
+++ resolved
@@ -42,12 +42,7 @@
 	protected int line;
 	protected int charPositionInLine = -1; // set to invalid position
 	protected int channel=DEFAULT_CHANNEL;
-<<<<<<< HEAD
-	protected TokenSource<?> source;
-	// TODO: rm protected transient CharStream input;
-=======
 	protected Pair<TokenSource, CharStream> source;
->>>>>>> 3946c05e
 
 	/** We need to be able to change the text once in a while.  If
 	 *  this is non-null, then getText should return this.  Note that
@@ -69,11 +64,7 @@
 		this.type = type;
 	}
 
-<<<<<<< HEAD
-	public CommonToken(TokenSource<?> source, int type, int channel, int start, int stop) {
-=======
 	public CommonToken(@NotNull Pair<TokenSource, CharStream> source, int type, int channel, int start, int stop) {
->>>>>>> 3946c05e
 		this.source = source;
 		this.type = type;
 		this.channel = channel;
@@ -124,14 +115,8 @@
 		if ( text!=null ) {
 			return text;
 		}
-<<<<<<< HEAD
-		TokenSource<?> tokens = getTokenSource();
-		if ( tokens==null ) return null;
-		CharStream input = tokens.getInputStream();
-=======
 
 		CharStream input = getInputStream();
->>>>>>> 3946c05e
 		if ( input==null ) return null;
 		int n = input.size();
 		if ( start<n && stop<n) {
@@ -211,13 +196,8 @@
 	}
 
 	@Override
-<<<<<<< HEAD
 	public TokenSource<?> getTokenSource() {
-		return source;
-=======
-	public TokenSource getTokenSource() {
 		return source.a;
->>>>>>> 3946c05e
 	}
 
 	@Override
