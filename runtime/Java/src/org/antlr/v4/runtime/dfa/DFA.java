--- conflicted
+++ resolved
@@ -222,18 +222,8 @@
 		if (this.precedenceDfa != precedenceDfa) {
 			this.states.clear();
 			if (precedenceDfa) {
-<<<<<<< HEAD
-				this.s0.set(new DFAState(new ATNConfigSet(), 0, 200));
-				this.s0full.set(new DFAState(new ATNConfigSet(), 0, 200));
-=======
-				DFAState precedenceState = new DFAState(emptyPrecedenceEdges, getEmptyContextEdgeMap(), new ATNConfigSet());
-				precedenceState.isAcceptState = false;
-				this.s0.set(precedenceState);
-
-				DFAState fullContextPrecedenceState = new DFAState(emptyPrecedenceEdges, getEmptyContextEdgeMap(), new ATNConfigSet());
-				fullContextPrecedenceState.isAcceptState = false;
-				this.s0full.set(fullContextPrecedenceState);
->>>>>>> 5f70f34b
+				this.s0.set(new DFAState(emptyPrecedenceEdges, getEmptyContextEdgeMap(), new ATNConfigSet()));
+				this.s0full.set(new DFAState(emptyPrecedenceEdges, getEmptyContextEdgeMap(), new ATNConfigSet()));
 			}
 			else {
 				this.s0.set(null);
