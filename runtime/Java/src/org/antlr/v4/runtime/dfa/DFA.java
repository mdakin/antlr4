/*
 * [The "BSD license"]
 *  Copyright (c) 2012 Terence Parr
 *  Copyright (c) 2012 Sam Harwell
 *  All rights reserved.
 *
 *  Redistribution and use in source and binary forms, with or without
 *  modification, are permitted provided that the following conditions
 *  are met:
 *
 *  1. Redistributions of source code must retain the above copyright
 *     notice, this list of conditions and the following disclaimer.
 *  2. Redistributions in binary form must reproduce the above copyright
 *     notice, this list of conditions and the following disclaimer in the
 *     documentation and/or other materials provided with the distribution.
 *  3. The name of the author may not be used to endorse or promote products
 *     derived from this software without specific prior written permission.
 *
 *  THIS SOFTWARE IS PROVIDED BY THE AUTHOR ``AS IS'' AND ANY EXPRESS OR
 *  IMPLIED WARRANTIES, INCLUDING, BUT NOT LIMITED TO, THE IMPLIED WARRANTIES
 *  OF MERCHANTABILITY AND FITNESS FOR A PARTICULAR PURPOSE ARE DISCLAIMED.
 *  IN NO EVENT SHALL THE AUTHOR BE LIABLE FOR ANY DIRECT, INDIRECT,
 *  INCIDENTAL, SPECIAL, EXEMPLARY, OR CONSEQUENTIAL DAMAGES (INCLUDING, BUT
 *  NOT LIMITED TO, PROCUREMENT OF SUBSTITUTE GOODS OR SERVICES; LOSS OF USE,
 *  DATA, OR PROFITS; OR BUSINESS INTERRUPTION) HOWEVER CAUSED AND ON ANY
 *  THEORY OF LIABILITY, WHETHER IN CONTRACT, STRICT LIABILITY, OR TORT
 *  (INCLUDING NEGLIGENCE OR OTHERWISE) ARISING IN ANY WAY OUT OF THE USE OF
 *  THIS SOFTWARE, EVEN IF ADVISED OF THE POSSIBILITY OF SUCH DAMAGE.
 */
package org.antlr.v4.runtime.dfa;

import org.antlr.v4.runtime.atn.ATNState;
import org.antlr.v4.runtime.misc.NotNull;
import org.antlr.v4.runtime.misc.Nullable;

import java.util.concurrent.ConcurrentHashMap;
import java.util.concurrent.ConcurrentMap;
import java.util.concurrent.atomic.AtomicInteger;
import java.util.concurrent.atomic.AtomicReference;

public class DFA {
	/** A set of all DFA states. Use {@link Map} so we can get old state back
	 *  ({@link Set} only allows you to see if it's there).
     */
    @NotNull
	public final ConcurrentMap<DFAState, DFAState> states = new ConcurrentHashMap<DFAState, DFAState>();

	@Nullable
	public final AtomicReference<DFAState> s0 = new AtomicReference<DFAState>();

	@Nullable
	public final AtomicReference<DFAState> s0full = new AtomicReference<DFAState>();

	public final int decision;

	/** From which ATN state did we create this DFA? */
	@NotNull
	public final ATNState atnStartState;

	private final AtomicInteger nextStateNumber = new AtomicInteger();

	/** Set of configs for a DFA state with at least one conflict? Mainly used as "return value"
	 *  from {@link ParserATNSimulator#predictATN} for retry.
	 */
//	public OrderedHashSet<ATNConfig> conflictSet;

	public DFA(@NotNull ATNState atnStartState) {
		this(atnStartState, 0);
	}

	public DFA(@NotNull ATNState atnStartState, int decision) {
		this.atnStartState = atnStartState;
		this.decision = decision;
	}

<<<<<<< HEAD
	public boolean isEmpty() {
		return s0.get() == null && s0full.get() == null;
	}

	public boolean isContextSensitive() {
		return s0full.get() != null;
	}

	public DFAState addState(DFAState state) {
		state.stateNumber = nextStateNumber.getAndIncrement();
		DFAState existing = states.putIfAbsent(state, state);
		if (existing != null) {
			return existing;
=======
	public List<Set<ATNState>> getATNStatesAlongPath(ParserATNSimulator atn,
													 List<DFAState> dfaStates,
													 TokenStream input, int start, int stop)
	{
		List<Set<ATNState>> atnStates = new ArrayList<Set<ATNState>>();
		int i = start;
		for (DFAState D : dfaStates) {
			Set<ATNState> fullSet = D.configs.getStates();
			Set<ATNState> statesInvolved = new HashSet<ATNState>();
			for (ATNState astate : fullSet) {
				Transition t = astate.transition(0);
				ATNState target = atn.getReachableTarget(t, input.get(i).getType());
				if ( target!=null ) {
					statesInvolved.add(astate);
				}
			}
			System.out.println("statesInvolved upon "+input.get(i).getText()+"="+statesInvolved);
			i++;
			atnStates.add(statesInvolved);
>>>>>>> 9b5417c5
		}

		return state;
	}

	@Override
	public String toString() { return toString(null); }

	public String toString(@Nullable String[] tokenNames) {
		if ( s0.get()==null ) return "";
		DFASerializer serializer = new DFASerializer(this,tokenNames);
		return serializer.toString();
	}

	public String toString(@Nullable String[] tokenNames, @Nullable String[] ruleNames) {
		if ( s0.get()==null ) return "";
		DFASerializer serializer = new DFASerializer(this,tokenNames,ruleNames,atnStartState.atn);
		return serializer.toString();
	}

	public String toLexerString() {
		if ( s0.get()==null ) return "";
		DFASerializer serializer = new LexerDFASerializer(this);
		return serializer.toString();
	}

}<|MERGE_RESOLUTION|>--- conflicted
+++ resolved
@@ -30,9 +30,12 @@
 package org.antlr.v4.runtime.dfa;
 
 import org.antlr.v4.runtime.atn.ATNState;
+import org.antlr.v4.runtime.atn.ParserATNSimulator;
 import org.antlr.v4.runtime.misc.NotNull;
 import org.antlr.v4.runtime.misc.Nullable;
 
+import java.util.Map;
+import java.util.Set;
 import java.util.concurrent.ConcurrentHashMap;
 import java.util.concurrent.ConcurrentMap;
 import java.util.concurrent.atomic.AtomicInteger;
@@ -73,7 +76,6 @@
 		this.decision = decision;
 	}
 
-<<<<<<< HEAD
 	public boolean isEmpty() {
 		return s0.get() == null && s0full.get() == null;
 	}
@@ -87,27 +89,6 @@
 		DFAState existing = states.putIfAbsent(state, state);
 		if (existing != null) {
 			return existing;
-=======
-	public List<Set<ATNState>> getATNStatesAlongPath(ParserATNSimulator atn,
-													 List<DFAState> dfaStates,
-													 TokenStream input, int start, int stop)
-	{
-		List<Set<ATNState>> atnStates = new ArrayList<Set<ATNState>>();
-		int i = start;
-		for (DFAState D : dfaStates) {
-			Set<ATNState> fullSet = D.configs.getStates();
-			Set<ATNState> statesInvolved = new HashSet<ATNState>();
-			for (ATNState astate : fullSet) {
-				Transition t = astate.transition(0);
-				ATNState target = atn.getReachableTarget(t, input.get(i).getType());
-				if ( target!=null ) {
-					statesInvolved.add(astate);
-				}
-			}
-			System.out.println("statesInvolved upon "+input.get(i).getText()+"="+statesInvolved);
-			i++;
-			atnStates.add(statesInvolved);
->>>>>>> 9b5417c5
 		}
 
 		return state;
