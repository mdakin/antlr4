package org.antlr.v4.runtime;

import org.antlr.v4.runtime.atn.ATNConfigSet;
import org.antlr.v4.runtime.atn.DecisionState;
import org.antlr.v4.runtime.atn.SemanticContext;
import org.antlr.v4.runtime.atn.SimulatorState;
import org.antlr.v4.runtime.dfa.DFA;
import org.antlr.v4.runtime.misc.IntervalSet;
import org.antlr.v4.runtime.misc.NotNull;
import org.antlr.v4.runtime.misc.Nullable;

/** The interface for defining strategies to deal with syntax errors
 *  encountered during a parse by ANTLR-generated parsers and tree parsers.
 *  We distinguish between three different kinds of errors:
 *
 *  	o The parser could not figure out which path to take in the ATN
 *        (none of the available alternatives could possibly match)
 *      o The current input does not match what we were looking for.
 *      o A predicate evaluated to false.
 *
 *  The default implementation of this interface reports errors to any
 *  error listeners of the parser. It also handles single token insertion
 *  and deletion for mismatched elements.
 *
 *  We pass in the parser to each function so that the same strategy
 *  can be shared between multiple parsers running at the same time.
 *  This is just for flexibility, not that we need it for the default system.
 *
 *  TODO: To bail out upon first error, simply rethrow e?
 *
 *  TODO: what to do about lexers
 */
public interface ANTLRErrorStrategy<Symbol extends Token> {
	/** When matching elements within alternative, use this method
	 *  to recover. The default implementation uses single token
	 *  insertion and deletion. If you want to change the way ANTLR
	 *  response to mismatched element errors within an alternative,
	 *  implement this method.
	 *
	 *  From the recognizer, we can get the input stream to get
	 *  the current input symbol and we can get the current context.
	 *  That context gives us the current state within the ATN.
	 *  From that state, we can look at its transition to figure out
	 *  what was expected.
	 *
	 *  Because we can recover from a single token deletions by
	 *  "inserting" tokens, we need to specify what that implicitly created
	 *  token is. We use object, because it could be a tree node.
	 */
	<T extends Symbol> T recoverInline(@NotNull Parser<T> recognizer)
		throws RecognitionException;

	/** Resynchronize the parser by consuming tokens until we find one
	 *  in the resynchronization set--loosely the set of tokens that can follow
	 *  the current rule. The exception contains info you might want to
	 *  use to recover better.
	 */
<<<<<<< HEAD
	<T extends Symbol> void recover(@NotNull Parser<T> recognizer,
=======
	void recover(@NotNull Parser<? extends Symbol> recognizer,
>>>>>>> 533c0efe
                 @Nullable RecognitionException e);

	/** Make sure that the current lookahead symbol is consistent with
	 *  what were expecting at this point in the ATN. You can call this
	 *  anytime but ANTLR only generates code to check before subrules/loops
	 *  and each iteration.
	 *
	 *  Implements Jim Idle's magic sync mechanism in closures and optional
	 *  subrules. E.g.,
	 *
	 * 		a : sync ( stuff sync )* ;
	 * 		sync : {consume to what can follow sync} ;
	 *
	 *  Previous versions of ANTLR did a poor job of their recovery within
	 *  loops. A single mismatch token or missing token would force the parser
	 *  to bail out of the entire rules surrounding the loop. So, for rule
	 *
	 *  classDef : 'class' ID '{' member* '}'
	 *
	 *  input with an extra token between members would force the parser to
	 *  consume until it found the next class definition rather than the
	 *  next member definition of the current class.
	 *
	 *  This functionality cost a little bit of effort because the parser
	 *  has to compare token set at the start of the loop and at each
	 *  iteration. If for some reason speed is suffering for you, you can
	 *  turn off this functionality by simply overriding this method as
	 *  a blank { }.
	 */
<<<<<<< HEAD
	<T extends Symbol> void sync(@NotNull Parser<T> recognizer);
=======
	void sync(@NotNull Parser<? extends Symbol> recognizer);
>>>>>>> 533c0efe

	/** Notify handler that parser has entered an error state.  The
	 *  parser currently doesn't call this--the handler itself calls this
	 *  in report error methods.  But, for symmetry with endErrorCondition,
	 *  this method is in the interface.
	 */
<<<<<<< HEAD
	<T extends Symbol> void beginErrorCondition(@NotNull Parser<T> recognizer);
=======
	void beginErrorCondition(@NotNull Parser<? extends Symbol> recognizer);
>>>>>>> 533c0efe

	/** Is the parser in the process of recovering from an error? Upon
	 *  a syntax error, the parser enters recovery mode and stays there until
	 *  the next successful match of a token. In this way, we can
	 *  avoid sending out spurious error messages. We only want one error
	 *  message per syntax error
	 */
<<<<<<< HEAD
	<T extends Symbol> boolean inErrorRecoveryMode(@NotNull Parser<T> recognizer);
=======
	boolean inErrorRecoveryMode(@NotNull Parser<? extends Symbol> recognizer);
>>>>>>> 533c0efe

	/** Reset the error handler. Call this when the parser
	 *  matches a valid token (indicating no longer in recovery mode)
	 *  and from its own reset method.
	 */
<<<<<<< HEAD
	<T extends Symbol> void endErrorCondition(@NotNull Parser<T> recognizer);

	/** Report any kind of RecognitionException. */
	<T extends Symbol> void reportError(@NotNull Parser<T> recognizer,
=======
	void endErrorCondition(@NotNull Parser<? extends Symbol> recognizer);

	/** Report any kind of RecognitionException. */
	void reportError(@NotNull Parser<? extends Symbol> recognizer,
>>>>>>> 533c0efe
					 @Nullable RecognitionException e)
	throws RecognitionException;

	/** Called when the parser detects a true ambiguity: an input sequence can be matched
	 * literally by two or more pass through the grammar. ANTLR resolves the ambiguity in
	 * favor of the alternative appearing first in the grammar. The start and stop index are
     * zero-based absolute indices into the token stream. ambigAlts is a set of alternative numbers
     * that can match the input sequence. This method is only called when we are parsing with
     * full context.
     */
<<<<<<< HEAD
    <T extends Symbol> void reportAmbiguity(@NotNull Parser<T> recognizer,
						 DFA dfa, int startIndex, int stopIndex, @NotNull IntervalSet ambigAlts,
						 @NotNull ATNConfigSet configs);

	<T extends Symbol> void reportAttemptingFullContext(@NotNull Parser<T> recognizer,
=======
    void reportAmbiguity(@NotNull Parser<? extends Symbol> recognizer,
						 DFA dfa, int startIndex, int stopIndex, @NotNull IntervalSet ambigAlts,
						 @NotNull ATNConfigSet configs);

	void reportAttemptingFullContext(@NotNull Parser<? extends Symbol> recognizer,
>>>>>>> 533c0efe
									 @NotNull DFA dfa,
									 int startIndex, int stopIndex,
									 @NotNull SimulatorState<T> initialState);

	/** Called by the parser when it find a conflict that is resolved by retrying the parse
     *  with full context. This is not a warning; it simply notifies you that your grammar
     *  is more complicated than Strong LL can handle. The parser moved up to full context
     *  parsing for that input sequence.
     */
<<<<<<< HEAD
    <T extends Symbol> void reportContextSensitivity(@NotNull Parser<T> recognizer,
=======
    void reportContextSensitivity(@NotNull Parser<? extends Symbol> recognizer,
>>>>>>> 533c0efe
                                  @NotNull DFA dfa,
                                  int startIndex, int stopIndex,
                                  @NotNull SimulatorState<T> acceptState);

    /** Called by the parser when it finds less than n-1 predicates for n ambiguous alternatives.
     *  If there are n-1, we assume that the missing predicate is !(the "or" of the other predicates).
     *  If there are fewer than n-1, then we don't know which make it alternative to protect
     *  if the predicates fail.
     */
<<<<<<< HEAD
    <T extends Symbol> void reportInsufficientPredicates(@NotNull Parser<T> recognizer,
=======
    void reportInsufficientPredicates(@NotNull Parser<? extends Symbol> recognizer,
>>>>>>> 533c0efe
									  @NotNull DFA dfa,
									  int startIndex, int stopIndex, @NotNull IntervalSet ambigAlts,
									  DecisionState decState,
									  @NotNull SemanticContext[] altToPred,
									  @NotNull ATNConfigSet configs, boolean fullContextParse);
}<|MERGE_RESOLUTION|>--- conflicted
+++ resolved
@@ -55,11 +55,7 @@
 	 *  the current rule. The exception contains info you might want to
 	 *  use to recover better.
 	 */
-<<<<<<< HEAD
-	<T extends Symbol> void recover(@NotNull Parser<T> recognizer,
-=======
 	void recover(@NotNull Parser<? extends Symbol> recognizer,
->>>>>>> 533c0efe
                  @Nullable RecognitionException e);
 
 	/** Make sure that the current lookahead symbol is consistent with
@@ -89,22 +85,14 @@
 	 *  turn off this functionality by simply overriding this method as
 	 *  a blank { }.
 	 */
-<<<<<<< HEAD
-	<T extends Symbol> void sync(@NotNull Parser<T> recognizer);
-=======
 	void sync(@NotNull Parser<? extends Symbol> recognizer);
->>>>>>> 533c0efe
 
 	/** Notify handler that parser has entered an error state.  The
 	 *  parser currently doesn't call this--the handler itself calls this
 	 *  in report error methods.  But, for symmetry with endErrorCondition,
 	 *  this method is in the interface.
 	 */
-<<<<<<< HEAD
-	<T extends Symbol> void beginErrorCondition(@NotNull Parser<T> recognizer);
-=======
 	void beginErrorCondition(@NotNull Parser<? extends Symbol> recognizer);
->>>>>>> 533c0efe
 
 	/** Is the parser in the process of recovering from an error? Upon
 	 *  a syntax error, the parser enters recovery mode and stays there until
@@ -112,27 +100,16 @@
 	 *  avoid sending out spurious error messages. We only want one error
 	 *  message per syntax error
 	 */
-<<<<<<< HEAD
-	<T extends Symbol> boolean inErrorRecoveryMode(@NotNull Parser<T> recognizer);
-=======
 	boolean inErrorRecoveryMode(@NotNull Parser<? extends Symbol> recognizer);
->>>>>>> 533c0efe
 
 	/** Reset the error handler. Call this when the parser
 	 *  matches a valid token (indicating no longer in recovery mode)
 	 *  and from its own reset method.
 	 */
-<<<<<<< HEAD
-	<T extends Symbol> void endErrorCondition(@NotNull Parser<T> recognizer);
-
-	/** Report any kind of RecognitionException. */
-	<T extends Symbol> void reportError(@NotNull Parser<T> recognizer,
-=======
 	void endErrorCondition(@NotNull Parser<? extends Symbol> recognizer);
 
 	/** Report any kind of RecognitionException. */
 	void reportError(@NotNull Parser<? extends Symbol> recognizer,
->>>>>>> 533c0efe
 					 @Nullable RecognitionException e)
 	throws RecognitionException;
 
@@ -143,19 +120,11 @@
      * that can match the input sequence. This method is only called when we are parsing with
      * full context.
      */
-<<<<<<< HEAD
-    <T extends Symbol> void reportAmbiguity(@NotNull Parser<T> recognizer,
+    void reportAmbiguity(@NotNull Parser<? extends Symbol> recognizer,
 						 DFA dfa, int startIndex, int stopIndex, @NotNull IntervalSet ambigAlts,
 						 @NotNull ATNConfigSet configs);
 
 	<T extends Symbol> void reportAttemptingFullContext(@NotNull Parser<T> recognizer,
-=======
-    void reportAmbiguity(@NotNull Parser<? extends Symbol> recognizer,
-						 DFA dfa, int startIndex, int stopIndex, @NotNull IntervalSet ambigAlts,
-						 @NotNull ATNConfigSet configs);
-
-	void reportAttemptingFullContext(@NotNull Parser<? extends Symbol> recognizer,
->>>>>>> 533c0efe
 									 @NotNull DFA dfa,
 									 int startIndex, int stopIndex,
 									 @NotNull SimulatorState<T> initialState);
@@ -165,11 +134,7 @@
      *  is more complicated than Strong LL can handle. The parser moved up to full context
      *  parsing for that input sequence.
      */
-<<<<<<< HEAD
     <T extends Symbol> void reportContextSensitivity(@NotNull Parser<T> recognizer,
-=======
-    void reportContextSensitivity(@NotNull Parser<? extends Symbol> recognizer,
->>>>>>> 533c0efe
                                   @NotNull DFA dfa,
                                   int startIndex, int stopIndex,
                                   @NotNull SimulatorState<T> acceptState);
@@ -179,11 +144,7 @@
      *  If there are fewer than n-1, then we don't know which make it alternative to protect
      *  if the predicates fail.
      */
-<<<<<<< HEAD
-    <T extends Symbol> void reportInsufficientPredicates(@NotNull Parser<T> recognizer,
-=======
     void reportInsufficientPredicates(@NotNull Parser<? extends Symbol> recognizer,
->>>>>>> 533c0efe
 									  @NotNull DFA dfa,
 									  int startIndex, int stopIndex, @NotNull IntervalSet ambigAlts,
 									  DecisionState decState,
