/*
 [The "BSD license"]
  Copyright (c) 2011 Terence Parr
  All rights reserved.

  Redistribution and use in source and binary forms, with or without
  modification, are permitted provided that the following conditions
  are met:

  1. Redistributions of source code must retain the above copyright
     notice, this list of conditions and the following disclaimer.
  2. Redistributions in binary form must reproduce the above copyright
     notice, this list of conditions and the following disclaimer in the
     documentation and/or other materials provided with the distribution.
  3. The name of the author may not be used to endorse or promote products
     derived from this software without specific prior written permission.

  THIS SOFTWARE IS PROVIDED BY THE AUTHOR ``AS IS'' AND ANY EXPRESS OR
  IMPLIED WARRANTIES, INCLUDING, BUT NOT LIMITED TO, THE IMPLIED WARRANTIES
  OF MERCHANTABILITY AND FITNESS FOR A PARTICULAR PURPOSE ARE DISCLAIMED.
  IN NO EVENT SHALL THE AUTHOR BE LIABLE FOR ANY DIRECT, INDIRECT,
  INCIDENTAL, SPECIAL, EXEMPLARY, OR CONSEQUENTIAL DAMAGES (INCLUDING, BUT
  NOT LIMITED TO, PROCUREMENT OF SUBSTITUTE GOODS OR SERVICES; LOSS OF USE,
  DATA, OR PROFITS; OR BUSINESS INTERRUPTION) HOWEVER CAUSED AND ON ANY
  THEORY OF LIABILITY, WHETHER IN CONTRACT, STRICT LIABILITY, OR TORT
  (INCLUDING NEGLIGENCE OR OTHERWISE) ARISING IN ANY WAY OUT OF THE USE OF
  THIS SOFTWARE, EVEN IF ADVISED OF THE POSSIBILITY OF SUCH DAMAGE.
 */
package org.antlr.v4.runtime;

import org.antlr.v4.runtime.atn.ATN;
import org.antlr.v4.runtime.atn.ATNState;
import org.antlr.v4.runtime.misc.NotNull;
import org.antlr.v4.runtime.misc.Nullable;
import org.antlr.v4.runtime.tree.ParseTree;
import org.antlr.v4.runtime.tree.ParseTreeListener;
import org.antlr.v4.runtime.tree.ParseTreeVisitor;

import java.util.ArrayList;
import java.util.Collections;
import java.util.List;

/** A rule invocation record for parsing and tree parsing.
 *
 *  Contains all of the information about the current rule not stored in the
 *  RuleContext. It handles parse tree children list, Any ATN state
 *  tracing, and the default values available for rule indications:
 *  start, stop, ST, rule index, current alt number, current
 *  ATN state.
 *
 *  Subclasses made for each rule and grammar track the parameters,
 *  return values, locals, and labels specific to that rule. These
 *  are the objects that are returned from rules.
 *
 *  Note text is not an actual property of the return value, it is computed
 *  from start and stop using the input stream's toString() method.  I
 *  could add a ctor to this so that we can pass in and store the input
 *  stream, but I'm not sure we want to do that.  It would seem to be undefined
 *  to get the .text property anyway if the rule matches tokens from multiple
 *  input streams.
 *
 *  I do not use getters for fields of objects that are used simply to
 *  group values such as this aggregate.  The getters/setters are there to
 *  satisfy the superclass interface.
 */
public class ParserRuleContext<Symbol extends Token> extends RuleContext<Symbol> {
	private static final ParserRuleContext<?> EMPTY = new ParserRuleContext<Token>();

	/** If we are debugging or building a parse tree for a visitor,
	 *  we need to track all of the tokens and rule invocations associated
	 *  with this rule's context. This is empty for normal parsing
	 *  operation because we don't the need to track the details about
	 *  how we parse this rule.
	 */
	public List<ParseTree<Symbol>> children;

	/** For debugging/tracing purposes, we want to track all of the nodes in
	 *  the ATN traversed by the parser for a particular rule.
	 *  This list indicates the sequence of ATN nodes used to match
	 *  the elements of the children list. This list does not include
	 *  ATN nodes and other rules used to match rule invocations. It
	 *  traces the rule invocation node itself but nothing inside that
	 *  other rule's ATN submachine.
	 *
	 *  There is NOT a one-to-one correspondence between the children and
	 *  states list. There are typically many nodes in the ATN traversed
	 *  for each element in the children list. For example, for a rule
	 *  invocation there is the invoking state and the following state.
	 *
	 *  The parser setState() method updates field s and adds it to this list
	 *  if we are debugging/tracing.
     *
     *  This does not trace states visited during prediction.
	 */
//	public List<Integer> states;

	/** Current ATN state number we are executing.
	 *
	 *  Not used during ATN simulation/prediction; only used during parse that updates
	 *  current location in ATN.
	 */
	public int s = -1;

	public Symbol start, stop;

	/** Set during parsing to identify which rule parser is in. */
	public int ruleIndex;

	/** Set during parsing to identify which alt of rule parser is in. */
	public int altNum;

	public ParserRuleContext() { }

	public static <T extends Token> ParserRuleContext<T> emptyContext() {
		@SuppressWarnings("unchecked") // safe
		ParserRuleContext<T> context = (ParserRuleContext<T>)EMPTY;
		return context;
	}

	/** COPY a ctx (I'm deliberately not using copy constructor) */
	public void copyFrom(ParserRuleContext<Symbol> ctx) {
		// from RuleContext
		this.parent = ctx.parent;
		this.s = ctx.s;
		this.invokingState = ctx.invokingState;

		this.start = ctx.start;
		this.stop = ctx.stop;
		this.ruleIndex = ctx.ruleIndex;
	}

	public ParserRuleContext(@Nullable ParserRuleContext<Symbol> parent, int invokingStateNumber, int stateNumber) {
		super(parent, invokingStateNumber);
		this.s = stateNumber;
	}

	public ParserRuleContext(@Nullable ParserRuleContext<Symbol> parent, int stateNumber) {
		this(parent, parent!=null ? parent.s : -1 /* invoking state */, stateNumber);
	}

	// Double dispatch methods for listeners and visitors

	// parse tree listener
	public void enterRule(ParseTreeListener<? super Symbol> listener) { }
	public void exitRule(ParseTreeListener<? super Symbol> listener) { }

	// visitor
	public <Result> Result accept(ParseTreeVisitor<? super Symbol, ? extends Result> visitor) { return visitor.visitChildren(this); }


	/** Does not set parent link; other add methods do */
	public void addChild(TerminalNode<Symbol> t) {
		if ( children==null ) children = new ArrayList<ParseTree<Symbol>>();
		children.add(t);
	}

	public void addChild(RuleContext<Symbol> ruleInvocation) {
		if ( children==null ) children = new ArrayList<ParseTree<Symbol>>();
		children.add(ruleInvocation);
	}

	/** Used by enterOuterAlt to toss out a RuleContext previously added as
	 *  we entered a rule. If we have # label, we will need to remove
	 *  generic ruleContext object.
 	 */
	public void removeLastChild() {
		if ( children!=null ) {
			children.remove(children.size()-1);
		}
	}

//	public void trace(int s) {
//		if ( states==null ) states = new ArrayList<Integer>();
//		states.add(s);
//	}

	public TerminalNode<Symbol> addChild(Symbol matchedToken) {
		TerminalNodeImpl<Symbol> t = new TerminalNodeImpl<Symbol>(matchedToken);
		addChild(t);
		t.parent = this;
		return t;
	}

	public ErrorNode<Symbol> addErrorNode(Symbol badToken) {
		ErrorNodeImpl<Symbol> t = new ErrorNodeImpl<Symbol>(badToken);
		addChild(t);
		t.parent = this;
		return t;
	}

	@Override
	/** Override to make type more specific */
	public ParserRuleContext<Symbol> getParent() {
		return (ParserRuleContext<Symbol>)super.getParent();
	}

	@Override
	public ParseTree<Symbol> getChild(int i) {
		return children!=null && i>=0 && i<children.size() ? children.get(i) : null;
	}

	public <T extends ParseTree<Symbol>> T getChild(Class<? extends T> ctxType, int i) {
		if ( children==null || i < 0 || i >= children.size() ) {
			return null;
		}

		int j = -1; // what element have we found with ctxType?
		for (ParseTree<Symbol> o : children) {
			if ( ctxType.isInstance(o) ) {
				j++;
				if ( j == i ) {
					return ctxType.cast(o);
				}
			}
		}
		return null;
	}

	public TerminalNode<Symbol> getToken(int ttype, int i) {
		if ( children==null || i < 0 || i >= children.size() ) {
			return null;
		}

		int j = -1; // what token with ttype have we found?
		for (ParseTree<Symbol> o : children) {
			if ( o instanceof TerminalNode<?> ) {
				TerminalNode<Symbol> tnode = (TerminalNode<Symbol>)o;
				Symbol symbol = tnode.getSymbol();
				if ( symbol.getType()==ttype ) {
					j++;
					if ( j == i ) {
						return tnode;
					}
				}
			}
		}

		return null;
	}

	public List<? extends TerminalNode<Symbol>> getTokens(int ttype) {
		if ( children==null ) {
			return Collections.emptyList();
		}

		List<TerminalNode<Symbol>> tokens = null;
		for (ParseTree<Symbol> o : children) {
			if ( o instanceof TerminalNode<?> ) {
				TerminalNode<Symbol> tnode = (TerminalNode<Symbol>)o;
<<<<<<< HEAD
				Symbol symbol = tnode.getSymbol();
				if (symbol.getType() != ttype) {
					continue;
				}

				if ( tokens==null ) {
					tokens = new ArrayList<Symbol>();
=======
				Token symbol = tnode.getSymbol();
				if ( symbol.getType()==ttype ) {
					if ( tokens==null ) {
						tokens = new ArrayList<TerminalNode<Symbol>>();
					}
					tokens.add(tnode);
>>>>>>> 46351b41
				}
			}
		}

		if ( tokens==null ) {
			return Collections.emptyList();
		}

		return tokens;
	}

	public <T extends ParserRuleContext<Symbol>> T getRuleContext(Class<? extends T> ctxType, int i) {
		return getChild(ctxType, i);
	}

	public <T extends ParserRuleContext<?>> List<? extends T> getRuleContexts(Class<? extends T> ctxType) {
		if ( children==null ) {
			return Collections.emptyList();
		}

		List<T> contexts = null;
		for (ParseTree<Symbol> o : children) {
			if ( ctxType.isInstance(o) ) {
				if ( contexts==null ) {
					contexts = new ArrayList<T>();
				}

				contexts.add(ctxType.cast(o));
			}
		}

		if ( contexts==null ) {
			return Collections.emptyList();
		}

		return contexts;
	}

	@Override
	public int getChildCount() { return children!=null ? children.size() : 0; }

	@Override
	public int getRuleIndex() { return ruleIndex; }

	public Symbol getStart() { return start; }
	public Symbol getStop() { return stop; }

	@Override
	public String toString(@NotNull Recognizer<?, ?> recog, RuleContext<?> stop) {
		if ( recog==null ) return super.toString(recog, stop);
		StringBuilder buf = new StringBuilder();
		ParserRuleContext<?> p = this;
		buf.append("[");
		while ( p != null && p != stop ) {
			ATN atn = recog.getATN();
			ATNState s = atn.states.get(p.s);
			String ruleName = recog.getRuleNames()[s.ruleIndex];
			buf.append(ruleName);
			if ( p.parent != null ) buf.append(" ");
			p = (ParserRuleContext<?>)p.parent;
		}
		buf.append("]");
		return buf.toString();
	}

    /** Used for rule context info debugging during parse-time, not so much for ATN debugging */
    public String toInfoString(Parser<?> recognizer) {
        List<String> rules = recognizer.getRuleInvocationStack(this);
        Collections.reverse(rules);
        return "ParserRuleContext"+rules+"{" +
                "altNum=" + altNum +
                ", start=" + start +
                ", stop=" + stop +
                '}';
    }
}<|MERGE_RESOLUTION|>--- conflicted
+++ resolved
@@ -247,22 +247,12 @@
 		for (ParseTree<Symbol> o : children) {
 			if ( o instanceof TerminalNode<?> ) {
 				TerminalNode<Symbol> tnode = (TerminalNode<Symbol>)o;
-<<<<<<< HEAD
-				Symbol symbol = tnode.getSymbol();
-				if (symbol.getType() != ttype) {
-					continue;
-				}
-
-				if ( tokens==null ) {
-					tokens = new ArrayList<Symbol>();
-=======
 				Token symbol = tnode.getSymbol();
 				if ( symbol.getType()==ttype ) {
 					if ( tokens==null ) {
 						tokens = new ArrayList<TerminalNode<Symbol>>();
 					}
 					tokens.add(tnode);
->>>>>>> 46351b41
 				}
 			}
 		}
