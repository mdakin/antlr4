/*
 [The "BSD license"]
  Copyright (c) 2011 Terence Parr
  All rights reserved.

  Redistribution and use in source and binary forms, with or without
  modification, are permitted provided that the following conditions
  are met:

  1. Redistributions of source code must retain the above copyright
     notice, this list of conditions and the following disclaimer.
  2. Redistributions in binary form must reproduce the above copyright
     notice, this list of conditions and the following disclaimer in the
     documentation and/or other materials provided with the distribution.
  3. The name of the author may not be used to endorse or promote products
     derived from this software without specific prior written permission.

  THIS SOFTWARE IS PROVIDED BY THE AUTHOR ``AS IS'' AND ANY EXPRESS OR
  IMPLIED WARRANTIES, INCLUDING, BUT NOT LIMITED TO, THE IMPLIED WARRANTIES
  OF MERCHANTABILITY AND FITNESS FOR A PARTICULAR PURPOSE ARE DISCLAIMED.
  IN NO EVENT SHALL THE AUTHOR BE LIABLE FOR ANY DIRECT, INDIRECT,
  INCIDENTAL, SPECIAL, EXEMPLARY, OR CONSEQUENTIAL DAMAGES (INCLUDING, BUT
  NOT LIMITED TO, PROCUREMENT OF SUBSTITUTE GOODS OR SERVICES; LOSS OF USE,
  DATA, OR PROFITS; OR BUSINESS INTERRUPTION) HOWEVER CAUSED AND ON ANY
  THEORY OF LIABILITY, WHETHER IN CONTRACT, STRICT LIABILITY, OR TORT
  (INCLUDING NEGLIGENCE OR OTHERWISE) ARISING IN ANY WAY OUT OF THE USE OF
  THIS SOFTWARE, EVEN IF ADVISED OF THE POSSIBILITY OF SUCH DAMAGE.
 */
package org.antlr.v4.runtime;

import org.antlr.v4.runtime.atn.ATN;
import org.antlr.v4.runtime.atn.ATNSimulator;
import org.antlr.v4.runtime.atn.ATNState;
import org.antlr.v4.runtime.atn.ParserATNSimulator;
import org.antlr.v4.runtime.atn.RuleTransition;
import org.antlr.v4.runtime.dfa.DFA;
import org.antlr.v4.runtime.misc.IntervalSet;
import org.antlr.v4.runtime.misc.Nullable;
import org.antlr.v4.runtime.tree.ParseTree;
import org.antlr.v4.runtime.tree.ParseTreeListener;

import java.util.ArrayList;
import java.util.List;

/** This is all the parsing support code essentially; most of it is error recovery stuff. */
public abstract class Parser<Symbol extends Token> extends Recognizer<Symbol, ParserATNSimulator<Symbol>> {
	public class TraceListener implements ParseTreeListener<Token> {
		@Override
		public void enterEveryRule(ParserRuleContext<? extends Token> ctx) {
			System.out.println("enter   " + getRuleNames()[ctx.getRuleIndex()] + ", LT(1)=" + _input.LT(1).getText());
		}

		@Override
		public void exitEveryRule(ParserRuleContext<? extends Token> ctx) {
			System.out.println("exit    "+getRuleNames()[ctx.getRuleIndex()]+", LT(1)="+_input.LT(1).getText());
		}

		@Override
		public void visitErrorNode(ParseTree.ErrorNode<? extends Token> node) {
			ParserRuleContext<?> parent = (ParserRuleContext<?>)node.getParent().getRuleContext();
			Token token = node.getSymbol();
			System.out.println("consume "+token+" rule "+
							   getRuleNames()[parent.getRuleIndex()]+
							   " alt="+parent.altNum);
		}

		@Override
		public void visitTerminal(ParseTree.TerminalNode<? extends Token> node) {
			ParserRuleContext<?> parent = (ParserRuleContext<?>)node.getParent().getRuleContext();
			Token token = node.getSymbol();
			System.out.println("consume "+token+" rule "+
							   getRuleNames()[parent.getRuleIndex()]+
							   " alt="+parent.altNum);
		}
	}

	public static class TrimToSizeListener implements ParseTreeListener<Token> {
		public static final TrimToSizeListener INSTANCE = new TrimToSizeListener();

		@Override
		public void visitTerminal(ParseTree.TerminalNode<? extends Token> node) {
		}

		@Override
		public void visitErrorNode(ParseTree.ErrorNode<? extends Token> node) {
		}

		@Override
		public void enterEveryRule(ParserRuleContext<? extends Token> ctx) {
		}

		@Override
		public void exitEveryRule(ParserRuleContext<? extends Token> ctx) {
			if (ctx.children instanceof ArrayList) {
				((ArrayList<?>)ctx.children).trimToSize();
			}
		}

	}

	protected ANTLRErrorStrategy<? super Symbol> _errHandler = new DefaultErrorStrategy<Symbol>();

	protected TokenStream<? extends Symbol> _input;

	/** The RuleContext object for the currently executing rule. This
	 *  must be non-null during parsing, but is initially null.
	 *  When somebody calls the start rule, this gets set to the
	 *  root context.
	 */
	protected ParserRuleContext<Symbol> _ctx;

	protected boolean _buildParseTrees;

	protected TraceListener _tracer;

	/** If the listener is non-null, trigger enter and exit rule events
     *  *during* the parse. This is typically done only when not building
     *  parse trees for later visiting. We either trigger events during
     *  the parse or during tree walks later. Both could be done.
     *  Not intended for tree parsing but would work.
     */
    protected List<ParseTreeListener<? super Symbol>> _parseListeners;

	/** Did the recognizer encounter a syntax error?  Track how many. */
	protected int _syntaxErrors = 0;

	public Parser(TokenStream<? extends Symbol> input) {
		setInputStream(input);
	}

	/** reset the parser's state */
	public void reset() {
		if ( getInputStream()!=null ) getInputStream().seek(0);
		_errHandler.endErrorCondition(this);
		_ctx = null;
		_syntaxErrors = 0;
		_tracer = null;
		ATNSimulator interpreter = getInterpreter();
		if (interpreter != null) {
			interpreter.reset();
		}
	}

	/** Match current input symbol against ttype.  Attempt
	 *  single token insertion or deletion error recovery.  If
	 *  that fails, throw MismatchedTokenException.
	 */
	public Symbol match(int ttype) throws RecognitionException {
		Symbol t = getCurrentToken();
		if ( getInputStream().LA(1)==ttype ) {
			_errHandler.endErrorCondition(this);
			consume();
		}
		else {
			t = _errHandler.recoverInline(this);
			if ( _buildParseTrees && t.getTokenIndex()==-1 ) {
				// we must have conjured up a new token during single token insertion
				// if it's not the current symbol
				_ctx.addErrorNode(t);
			}
		}
		return t;
	}

	/** Track the RuleContext objects during the parse and hook them up
	 *  using the children list so that it forms a parse tree.
	 *  The RuleContext returned from the start rule represents the root
	 *  of the parse tree.
	 *
	 *  To built parse trees, all we have to do is put a hook in setState()
	 *  and enterRule(). In setState(), we add tokens to the current context
	 *  as children. By the time we get to enterRule(), we are already
	 *  in an invoked rule so we add this context as a child of the parent
	 *  (invoking) context. Simple and effective.
	 *
	 *  Note that if we are not building parse trees, rule contexts
	 *  only point upwards. When a rule exits, it returns the context
	 *  but that gets garbage collected if nobody holds a reference.
	 *  It points upwards but nobody points at it.
	 *
	 *  When we build parse trees, we are adding all of these contexts to
	 *  somebody's children list. Contexts are then not candidates
	 *  for garbage collection.
	 */
	public void setBuildParseTree(boolean buildParseTrees) {
		this._buildParseTrees = buildParseTrees;
	}

	public boolean getBuildParseTree() {
		return _buildParseTrees;
	}

	/**
	 * Trim the internal lists of the parse tree during parsing to conserve memory.
	 * This property is set to {@code false} by default for a newly constructed parser.
	 *
	 * @param trimParseTrees {@code true} to trim the capacity of the {@link ParserRuleContext#children}
	 * list to its size after a rule is parsed.
	 */
	public void setTrimParseTree(boolean trimParseTrees) {
		if (trimParseTrees) {
			if (getTrimParseTree()) {
				return;
			}

			addParseListener(TrimToSizeListener.INSTANCE);
		}
		else {
			removeParseListener(TrimToSizeListener.INSTANCE);
		}
	}

	/**
	 *
	 * @return {@code true} if the {@link ParserRuleContext#children} list is trimmed
	 * using the default {@link Parser.TrimToSizeListener} during the parse process.
	 */
	public boolean getTrimParseTree() {
		if (_parseListeners == null) {
			return false;
		}

		return _parseListeners.contains(TrimToSizeListener.INSTANCE);
	}

//	public void setTraceATNStates(boolean traceATNStates) {
//		this.traceATNStates = traceATNStates;
//	}
//
//	public boolean getTraceATNStates() {
//		return traceATNStates;
//	}

    public List<ParseTreeListener<? super Symbol>> getParseListeners() {
        return _parseListeners;
    }

    public void addParseListener(ParseTreeListener<? super Symbol> listener) {
		if ( listener==null ) return;
		if ( _parseListeners==null ) {
			_parseListeners = new ArrayList<ParseTreeListener<? super Symbol>>();
		}
        this._parseListeners.add(listener);
    }

	public void removeParseListener(ParseTreeListener<? super Symbol> l) {
		if ( l==null ) return;
		if ( _parseListeners!=null ) {
			_parseListeners.remove(l);
			if (_parseListeners.isEmpty()) {
				_parseListeners = null;
			}
		}
	}

	public void removeParseListeners() {
		_parseListeners = null;
	}

	public void triggerEnterRuleEvent() {
		for (ParseTreeListener<? super Symbol> l : _parseListeners) {
			l.enterEveryRule(_ctx);
			_ctx.enterRule(l);
		}
	}

	public void triggerExitRuleEvent() {
		// reverse order walk of listeners
		for (int i = _parseListeners.size()-1; i >= 0; i--) {
			ParseTreeListener<? super Symbol> l = _parseListeners.get(i);
			_ctx.exitRule(l);
			l.exitEveryRule(_ctx);
		}
	}

    /** Get number of recognition errors (lexer, parser, tree parser).  Each
	 *  recognizer tracks its own number.  So parser and lexer each have
	 *  separate count.  Does not count the spurious errors found between
	 *  an error and next valid token match
	 *
	 *  See also reportError()
	 */
	public int getNumberOfSyntaxErrors() {
		return _syntaxErrors;
	}

	public ANTLRErrorStrategy<? super Symbol> getErrorHandler() {
		return _errHandler;
	}

	public void setErrorHandler(ANTLRErrorStrategy<? super Symbol> handler) {
		this._errHandler = handler;
	}

	@Override
	public TokenStream<? extends Symbol> getInputStream() { return getTokenStream(); }

	@Override
	public final void setInputStream(IntStream<? extends Symbol> input) {
		setTokenStream((TokenStream<? extends Symbol>)input);
	}

	public TokenStream<? extends Symbol> getTokenStream() {
		return _input;
	}

	/** Set the token stream and reset the parser */
	public void setTokenStream(TokenStream<? extends Symbol> input) {
		this._input = null;
		reset();
		this._input = input;
	}

<<<<<<< HEAD
    public String getInputString(int start) {
        return getInputString(start, getInputStream().index());
    }

    public String getInputString(int start, int stop) {
        SymbolStream<? extends Symbol> input = getInputStream();
        if ( input instanceof TokenStream<?> ) {
            return ((TokenStream<? extends Symbol>)input).toString(start,stop);
        }
        return "n/a";
    }

=======
>>>>>>> adad53ee
    /** Match needs to return the current input symbol, which gets put
     *  into the label for the associated token ref; e.g., x=ID.
     */
    public Symbol getCurrentToken() {
		return _input.LT(1);
	}

    public void notifyErrorListeners(String msg)	{
		notifyErrorListeners(getCurrentToken(), msg, null);
	}

	public void notifyErrorListeners(Symbol offendingToken, String msg,
									 @Nullable RecognitionException e)
	{
		int line = -1;
		int charPositionInLine = -1;
		if (offendingToken != null) {
			line = offendingToken.getLine();
			charPositionInLine = offendingToken.getCharPositionInLine();
		}

		ANTLRErrorListener<? super Symbol> listener = getErrorListenerDispatch();
		listener.error(this, offendingToken, line, charPositionInLine, msg, e);
	}

	/** Consume the current symbol and return it. E.g., given the following
	 *  input with A being the current lookahead symbol:
	 *
	 *  	A B
	 *  	^
	 *
	 *  this function moves the cursor to B and returns A.
	 *
	 *  If the parser is creating parse trees, the current symbol
	 *  would also be added as a child to the current context (node).
     *
     *  Trigger listener events if there's a listener.
	 */
	public Symbol consume() {
		Symbol o = getCurrentToken();
		getInputStream().consume();
		boolean hasListener = _parseListeners != null && !_parseListeners.isEmpty();
		if (_buildParseTrees || hasListener) {
			// TODO: tree parsers?
			if ( _errHandler.inErrorRecoveryMode(this) ) {
//				System.out.println("consume in error recovery mode for "+o);
				ParseTree.ErrorNode<Symbol> node = _ctx.addErrorNode(o);
				if (_parseListeners != null) {
					for (ParseTreeListener<? super Symbol> listener : _parseListeners) {
						listener.visitErrorNode(node);
					}
				}
			}
			else {
				ParseTree.TerminalNode<Symbol> node = _ctx.addChild(o);
				if (_parseListeners != null) {
					for (ParseTreeListener<? super Symbol> listener : _parseListeners) {
						listener.visitTerminal(node);
					}
				}
			}
		}
		return o;
	}

	protected void addContextToParseTree() {
		ParserRuleContext<Symbol> parent = (ParserRuleContext<Symbol>)_ctx.parent;
		// add current context to parent if we have a parent
		if ( parent!=null )	{
			parent.addChild(_ctx);
		}
	}

	/** Always called by generated parsers upon entry to a rule.
	 *  This occurs after the new context has been pushed. Access field
	 *  _ctx get the current context.
	 *
	 *  This is flexible because users do not have to regenerate parsers
	 *  to get trace facilities.
	 */
	public void enterRule(ParserRuleContext<Symbol> localctx, int state, int ruleIndex) {
		setState(state);
		_ctx = localctx;
		_ctx.start = _input.LT(1);
		if (_buildParseTrees) addContextToParseTree();
        if ( _parseListeners != null) triggerEnterRuleEvent();
	}

    public void exitRule() {
		_ctx.stop = _input.LT(-1);
        // trigger event on _ctx, before it reverts to parent
        if ( _parseListeners != null) triggerExitRuleEvent();
		setState(_ctx.invokingState);
		_ctx = (ParserRuleContext<Symbol>)_ctx.parent;
    }

	public void enterOuterAlt(ParserRuleContext<Symbol> localctx, int altNum) {
		// if we have new localctx, make sure we replace existing ctx
		// that is previous child of parse tree
		if ( _buildParseTrees && _ctx != localctx ) {
			ParserRuleContext<Symbol> parent = (ParserRuleContext<Symbol>)_ctx.parent;
			parent.removeLastChild();
			if ( parent!=null )	parent.addChild(localctx);
		}
		_ctx = localctx;
		_ctx.altNum = altNum;
	}

	/* like enterRule but for recursive rules; no enter events for recursive rules. */
	public void pushNewRecursionContext(ParserRuleContext<Symbol> localctx, int state, int ruleIndex) {
		setState(state);
		_ctx = localctx;
		_ctx.start = _input.LT(1);
	}

	public void unrollRecursionContexts(ParserRuleContext<Symbol> _parentctx, int _parentState) {
		_ctx.stop = _input.LT(-1);
		ParserRuleContext<Symbol> retctx = _ctx; // save current ctx (return value)

		// unroll so _ctx is as it was before call to recursive method
		if ( _parseListeners != null ) {
			while ( _ctx != _parentctx ) {
				triggerExitRuleEvent();
				setState(_ctx.invokingState);
				_ctx = (ParserRuleContext<Symbol>)_ctx.parent;
			}
		}
		else {
			setState(_parentState);
			_ctx = _parentctx;
		}
		// hook into tree
		retctx.invokingState = _parentState;
		retctx.parent = _parentctx;
		if (_buildParseTrees) _parentctx.addChild(retctx); // add return ctx into invoking rule's tree
	}

	public ParserRuleContext<Symbol> getInvokingContext(int ruleIndex) {
		ParserRuleContext<Symbol> p = _ctx;
		while ( p!=null ) {
			if ( p.getRuleIndex() == ruleIndex ) return p;
			p = (ParserRuleContext<Symbol>)p.parent;
		}
		return null;
	}

	public ParserRuleContext<Symbol> getContext() {
		return _ctx;
	}

	@Override
	public ParserErrorListener<? super Symbol> getErrorListenerDispatch() {
		return new ProxyParserErrorListener<Symbol>(getErrorListeners());
	}

	public boolean inContext(String context) {
		// TODO: useful in parser?
		return false;
	}

    public boolean isExpectedToken(int symbol) {
//   		return getInterpreter().atn.nextTokens(_ctx);
        ATN atn = getInterpreter().atn;
		ParserRuleContext<?> ctx = _ctx;
        ATNState s = atn.states.get(getState());
        IntervalSet following = atn.nextTokens(s);
        if (following.contains(symbol)) {
            return true;
        }
//        System.out.println("following "+s+"="+following);
        if ( !following.contains(Token.EPSILON) ) return false;

        while ( ctx!=null && ctx.invokingState>=0 && following.contains(Token.EPSILON) ) {
            ATNState invokingState = atn.states.get(ctx.invokingState);
            RuleTransition rt = (RuleTransition)invokingState.transition(0);
            following = atn.nextTokens(rt.followState);
            if (following.contains(symbol)) {
                return true;
            }

            ctx = (ParserRuleContext<?>)ctx.parent;
        }

        if ( following.contains(Token.EPSILON) && symbol == Token.EOF ) {
            return true;
        }

        return false;
    }

	/** Compute the set of valid tokens reachable from the current
	 *  position in the parse.
	 */
    public IntervalSet getExpectedTokens() {
        ATN atn = getInterpreter().atn;
		ParserRuleContext<?> ctx = _ctx;
        ATNState s = atn.states.get(getState());
        IntervalSet following = atn.nextTokens(s);
//        System.out.println("following "+s+"="+following);
        if ( !following.contains(Token.EPSILON) ) return following;
        IntervalSet expected = new IntervalSet();
        expected.addAll(following);
        expected.remove(Token.EPSILON);
        while ( ctx!=null && ctx.invokingState>=0 && following.contains(Token.EPSILON) ) {
            ATNState invokingState = atn.states.get(ctx.invokingState);
            RuleTransition rt = (RuleTransition)invokingState.transition(0);
            following = atn.nextTokens(rt.followState);
            expected.addAll(following);
            expected.remove(Token.EPSILON);
            ctx = (ParserRuleContext<?>)ctx.parent;
        }
        if ( following.contains(Token.EPSILON) ) {
            expected.add(Token.EOF);
        }
        return expected;
   	}

    public IntervalSet getExpectedTokensWithinCurrentRule() {
        ATN atn = getInterpreter().atn;
        ATNState s = atn.states.get(getState());
   		return atn.nextTokens(s);
   	}

//	/** Compute the set of valid tokens reachable from the current
//	 *  position in the parse.
//	 */
//	public IntervalSet nextTokens(@NotNull RuleContext ctx) {
//		ATN atn = getInterpreter().atn;
//		ATNState s = atn.states.get(ctx.s);
//		if ( s == null ) return null;
//		return atn.nextTokens(s, ctx);
//	}

	public ParserRuleContext<Symbol> getRuleContext() { return _ctx; }

	/** Return List<String> of the rule names in your parser instance
	 *  leading up to a call to the current rule.  You could override if
	 *  you want more details such as the file/line info of where
	 *  in the ATN a rule is invoked.
	 *
	 *  This is very useful for error messages.
	 */
	public List<String> getRuleInvocationStack() {
		return getRuleInvocationStack(_ctx);
	}

	public List<String> getRuleInvocationStack(RuleContext<?> p) {
		String[] ruleNames = getRuleNames();
		List<String> stack = new ArrayList<String>();
		while ( p!=null ) {
			// compute what follows who invoked us
			stack.add(ruleNames[p.getRuleIndex()]);
			p = p.parent;
		}
		return stack;
	}

    /** For debugging and other purposes */
    public List<String> getDFAStrings() {
        List<String> s = new ArrayList<String>();
        for (int d = 0; d < _interp.decisionToDFA.length; d++) {
            DFA dfa = _interp.decisionToDFA[d];
            s.add( dfa.toString(getTokenNames(), getRuleNames()) );
        }
        return s;
    }

    /** For debugging and other purposes */
    public void dumpDFA() {
        boolean seenOne = false;
        for (int d = 0; d < _interp.decisionToDFA.length; d++) {
            DFA dfa = _interp.decisionToDFA[d];
            if ( dfa!=null ) {
                if ( seenOne ) System.out.println();
                System.out.println("Decision " + dfa.decision + ":");
                System.out.print(dfa.toString(getTokenNames(), getRuleNames()));
                seenOne = true;
            }
        }
    }

	public String getSourceName() {
		return _input.getSourceName();
	}

	/** A convenience method for use most often with template rewrites.
	 *  Convert a List<Token> to List<String>
	 */
	public List<String> toStrings(List<? extends Token> tokens) {
		if ( tokens==null ) return null;
		List<String> strings = new ArrayList<String>(tokens.size());
		for (int i=0; i<tokens.size(); i++) {
			strings.add(tokens.get(i).getText());
		}
		return strings;
	}

	/** During a parse is extremely useful to listen in on the rule entry and exit
	 *  events as well as token matches. This is for quick and dirty debugging.
	 */
	public void setTrace(boolean trace) {
		if ( !trace ) {
			removeParseListener(_tracer);
			_tracer = null;
		}
		else {
			if ( _tracer!=null ) removeParseListener(_tracer);
			else _tracer = new TraceListener();
			addParseListener(_tracer);
		}
	}
}<|MERGE_RESOLUTION|>--- conflicted
+++ resolved
@@ -311,21 +311,6 @@
 		this._input = input;
 	}
 
-<<<<<<< HEAD
-    public String getInputString(int start) {
-        return getInputString(start, getInputStream().index());
-    }
-
-    public String getInputString(int start, int stop) {
-        SymbolStream<? extends Symbol> input = getInputStream();
-        if ( input instanceof TokenStream<?> ) {
-            return ((TokenStream<? extends Symbol>)input).toString(start,stop);
-        }
-        return "n/a";
-    }
-
-=======
->>>>>>> adad53ee
     /** Match needs to return the current input symbol, which gets put
      *  into the label for the associated token ref; e.g., x=ID.
      */
