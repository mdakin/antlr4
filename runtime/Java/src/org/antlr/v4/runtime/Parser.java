/*
 [The "BSD license"]
  Copyright (c) 2011 Terence Parr
  All rights reserved.

  Redistribution and use in source and binary forms, with or without
  modification, are permitted provided that the following conditions
  are met:

  1. Redistributions of source code must retain the above copyright
     notice, this list of conditions and the following disclaimer.
  2. Redistributions in binary form must reproduce the above copyright
     notice, this list of conditions and the following disclaimer in the
     documentation and/or other materials provided with the distribution.
  3. The name of the author may not be used to endorse or promote products
     derived from this software without specific prior written permission.

  THIS SOFTWARE IS PROVIDED BY THE AUTHOR ``AS IS'' AND ANY EXPRESS OR
  IMPLIED WARRANTIES, INCLUDING, BUT NOT LIMITED TO, THE IMPLIED WARRANTIES
  OF MERCHANTABILITY AND FITNESS FOR A PARTICULAR PURPOSE ARE DISCLAIMED.
  IN NO EVENT SHALL THE AUTHOR BE LIABLE FOR ANY DIRECT, INDIRECT,
  INCIDENTAL, SPECIAL, EXEMPLARY, OR CONSEQUENTIAL DAMAGES (INCLUDING, BUT
  NOT LIMITED TO, PROCUREMENT OF SUBSTITUTE GOODS OR SERVICES; LOSS OF USE,
  DATA, OR PROFITS; OR BUSINESS INTERRUPTION) HOWEVER CAUSED AND ON ANY
  THEORY OF LIABILITY, WHETHER IN CONTRACT, STRICT LIABILITY, OR TORT
  (INCLUDING NEGLIGENCE OR OTHERWISE) ARISING IN ANY WAY OUT OF THE USE OF
  THIS SOFTWARE, EVEN IF ADVISED OF THE POSSIBILITY OF SUCH DAMAGE.
 */
package org.antlr.v4.runtime;

import org.antlr.v4.runtime.atn.*;
import org.antlr.v4.runtime.dfa.DFA;
import org.antlr.v4.runtime.misc.*;
import org.antlr.v4.runtime.tree.ParseTreeListener;

import java.util.*;

/** This is all the parsing support code essentially; most of it is error recovery stuff. */
<<<<<<< HEAD
public abstract class Parser extends Recognizer<Token, ParserATNSimulator<Token>> {
	public class TraceListener implements ParseTreeListener<Token> {
		@Override
		public void enterEveryRule(ParserRuleContext<Token> ctx) {
=======
public abstract class Parser<Symbol extends Token> extends Recognizer<Symbol, ParserATNSimulator<Symbol>> {
	public class TraceListener implements ParseListener<Token> {
		@Override
		public <T extends Token> void enterNonLRRule(ParserRuleContext<T> ctx) {
>>>>>>> e91d886a
			System.out.println("enter   " + getRuleNames()[ctx.ruleIndex] + ", LT(1)=" + _input.LT(1).getText());
		}

		@Override
		public <T extends Token> void exitEveryRule(ParserRuleContext<T> ctx) {
			System.out.println("exit    "+getRuleNames()[ctx.ruleIndex]+", LT(1)="+_input.LT(1).getText());
		}

		@Override
		public <T extends Token> void visitTerminal(ParserRuleContext<T> ctx, T token) {
			System.out.println("consume "+token+" rule "+getRuleNames()[ctx.ruleIndex]+" alt="+ctx.altNum);
		}
	}

	protected ANTLRErrorStrategy<? super Symbol> _errHandler = new DefaultErrorStrategy<Symbol>();

	protected TokenStream<Symbol> _input;

	/** The RuleContext object for the currently executing rule. This
	 *  must be non-null during parsing, but is initially null.
	 *  When somebody calls the start rule, this gets set to the
	 *  root context.
	 */
	protected ParserRuleContext<Symbol> _ctx;

	protected boolean _buildParseTrees;

	protected TraceListener _tracer;

	/** If the listener is non-null, trigger enter and exit rule events
     *  *during* the parse. This is typically done only when not building
     *  parse trees for later visiting. We either trigger events during
     *  the parse or during tree walks later. Both could be done.
     *  Not intended for tree parsing but would work.
     */
<<<<<<< HEAD
    protected List<ParseTreeListener<Token>> _parseListeners;
=======
    protected List<ParseListener<? super Symbol>> _parseListeners;
>>>>>>> e91d886a

	/** Did the recognizer encounter a syntax error?  Track how many. */
	protected int _syntaxErrors = 0;

	public Parser(TokenStream<Symbol> input) {
		setInputStream(input);
	}

	/** reset the parser's state */
	public void reset() {
		if ( getInputStream()!=null ) getInputStream().seek(0);
		_errHandler.endErrorCondition(this);
		_ctx = null;
		_syntaxErrors = 0;
		_tracer = null;
		ATNSimulator interpreter = getInterpreter();
		if (interpreter != null) {
			interpreter.reset();
		}
	}

	/** Match current input symbol against ttype.  Attempt
	 *  single token insertion or deletion error recovery.  If
	 *  that fails, throw MismatchedTokenException.
	 */
	public Symbol match(int ttype) throws RecognitionException {
		Symbol t = getCurrentToken();
		if ( getInputStream().LA(1)==ttype ) {
			_errHandler.endErrorCondition(this);
			consume();
		}
		else {
			t = _errHandler.recoverInline(this);
			if ( _buildParseTrees && t.getTokenIndex()==-1 ) {
				// we must have conjured up a new token during single token insertion
				// if it's not the current symbol
				_ctx.addErrorNode(t);
			}
		}
		return t;
	}

	/** Track the RuleContext objects during the parse and hook them up
	 *  using the children list so that it forms a parse tree.
	 *  The RuleContext returned from the start rule represents the root
	 *  of the parse tree.
	 *
	 *  To built parse trees, all we have to do is put a hook in setState()
	 *  and enterRule(). In setState(), we add tokens to the current context
	 *  as children. By the time we get to enterRule(), we are already
	 *  in an invoked rule so we add this context as a child of the parent
	 *  (invoking) context. Simple and effective.
	 *
	 *  Note that if we are not building parse trees, rule contexts
	 *  only point upwards. When a rule exits, it returns the context
	 *  but that gets garbage collected if nobody holds a reference.
	 *  It points upwards but nobody points at it.
	 *
	 *  When we build parse trees, we are adding all of these contexts to
	 *  somebody's children list. Contexts are then not candidates
	 *  for garbage collection.
	 */
	public void setBuildParseTree(boolean buildParseTrees) {
		this._buildParseTrees = buildParseTrees;
	}

	public boolean getBuildParseTree() {
		return _buildParseTrees;
	}

//	public void setTraceATNStates(boolean traceATNStates) {
//		this.traceATNStates = traceATNStates;
//	}
//
//	public boolean getTraceATNStates() {
//		return traceATNStates;
//	}

<<<<<<< HEAD
    public List<ParseTreeListener<Token>> getParseListeners() {
        return _parseListeners;
    }

    public void addParseListener(ParseTreeListener<Token> listener) {
		if ( listener==null ) return;
		if ( _parseListeners==null ) {
			_parseListeners = new ArrayList<ParseTreeListener<Token>>();
=======
    public List<ParseListener<? super Symbol>> getParseListeners() {
        return _parseListeners;
    }

    public void addParseListener(ParseListener<? super Symbol> listener) {
		if ( listener==null ) return;
		if ( _parseListeners==null ) {
			_parseListeners = new ArrayList<ParseListener<? super Symbol>>();
>>>>>>> e91d886a
		}
        this._parseListeners.add(listener);
    }

<<<<<<< HEAD
	public void removeParseListener(ParseTreeListener<Token> l) {
=======
	public void removeParseListener(ParseListener<? super Symbol> l) {
>>>>>>> e91d886a
		if ( l==null ) return;
		if ( _parseListeners!=null ) _parseListeners.remove(l);
	}

	public void removeParseListeners() { if ( _parseListeners!=null ) _parseListeners.clear(); }

	public void triggerEnterRuleEvent() {
<<<<<<< HEAD
		for (ParseTreeListener<Token> l : _parseListeners) {
			l.enterEveryRule(_ctx);
=======
		for (ParseListener<? super Symbol> l : _parseListeners) {
			l.enterNonLRRule(_ctx);
>>>>>>> e91d886a
			_ctx.enterRule(l);
		}
	}

	public void triggerExitRuleEvent() {
		// reverse order walk of listeners
		for (int i = _parseListeners.size()-1; i >= 0; i--) {
<<<<<<< HEAD
			ParseTreeListener<Token> l = _parseListeners.get(i);
=======
			ParseListener<? super Symbol> l = _parseListeners.get(i);
>>>>>>> e91d886a
			_ctx.exitRule(l);
			l.exitEveryRule(_ctx);
		}
	}

    /** Get number of recognition errors (lexer, parser, tree parser).  Each
	 *  recognizer tracks its own number.  So parser and lexer each have
	 *  separate count.  Does not count the spurious errors found between
	 *  an error and next valid token match
	 *
	 *  See also reportError()
	 */
	public int getNumberOfSyntaxErrors() {
		return _syntaxErrors;
	}

	public ANTLRErrorStrategy<? super Symbol> getErrorHandler() {
		return _errHandler;
	}

	public void setErrorHandler(ANTLRErrorStrategy<? super Symbol> handler) {
		this._errHandler = handler;
	}

	@Override
	public TokenStream<Symbol> getInputStream() { return getTokenStream(); }

	@Override
	public final void setInputStream(IntStream<Symbol> input) {
		setTokenStream((TokenStream<Symbol>)input);
	}

	public TokenStream<Symbol> getTokenStream() {
		return _input;
	}

	/** Set the token stream and reset the parser */
	public void setTokenStream(TokenStream<Symbol> input) {
		this._input = null;
		reset();
		this._input = input;
	}

    public String getInputString(int start) {
        return getInputString(start, getInputStream().index());
    }

    public String getInputString(int start, int stop) {
        SymbolStream<Symbol> input = getInputStream();
        if ( input instanceof TokenStream<?> ) {
            return ((TokenStream<Symbol>)input).toString(start,stop);
        }
        return "n/a";
    }

    /** Match needs to return the current input symbol, which gets put
     *  into the label for the associated token ref; e.g., x=ID.
     */
    public Symbol getCurrentToken() {
		return _input.LT(1);
	}

    public void notifyErrorListeners(String msg)	{
		notifyErrorListeners(getCurrentToken(), msg, null);
	}

	public void notifyErrorListeners(Symbol offendingToken, String msg,
									 @Nullable RecognitionException e)
	{
		int line = -1;
		int charPositionInLine = -1;
		if (offendingToken != null) {
			line = offendingToken.getLine();
			charPositionInLine = offendingToken.getCharPositionInLine();
		}
		List<? extends ANTLRErrorListener<? super Symbol>> listeners = getErrorListeners();
		if ( listeners.isEmpty() ) {
			System.err.println("line "+line+":"+charPositionInLine+" "+msg);
			return;
		}
		for (ANTLRErrorListener<? super Symbol> pl : listeners) {
			pl.error(this, offendingToken, line, charPositionInLine, msg, e);
		}
	}

	/** Consume the current symbol and return it. E.g., given the following
	 *  input with A being the current lookahead symbol:
	 *
	 *  	A B
	 *  	^
	 *
	 *  this function moves the cursor to B and returns A.
	 *
	 *  If the parser is creating parse trees, the current symbol
	 *  would also be added as a child to the current context (node).
     *
     *  Trigger listener events if there's a listener.
	 */
	public Symbol consume() {
		Symbol o = getCurrentToken();
		getInputStream().consume();
		if (_buildParseTrees) {
			// TODO: tree parsers?
			if ( _errHandler.inErrorRecoveryMode(this) ) {
//				System.out.println("consume in error recovery mode for "+o);
				_ctx.addErrorNode(o);
			}
			else _ctx.addChild(o);
		}
		if ( _parseListeners != null) {
<<<<<<< HEAD
			for (ParseTreeListener<Token> l : _parseListeners) l.visitTerminal(_ctx, o);
=======
			for (ParseListener<? super Symbol> l : _parseListeners) l.visitTerminal(_ctx, o);
>>>>>>> e91d886a
		}
		return o;
	}

	protected void addContextToParseTree() {
		ParserRuleContext<Symbol> parent = (ParserRuleContext<Symbol>)_ctx.parent;
		// add current context to parent if we have a parent
		if ( parent!=null )	{
			parent.addChild(_ctx);
		}
	}

	/** Always called by generated parsers upon entry to a rule.
	 *  This occurs after the new context has been pushed. Access field
	 *  _ctx get the current context.
	 *
	 *  This is flexible because users do not have to regenerate parsers
	 *  to get trace facilities.
	 */
	public void enterRule(ParserRuleContext<Symbol> localctx, int ruleIndex) {
		_ctx = localctx;
		_ctx.start = _input.LT(1);
		_ctx.ruleIndex = ruleIndex;
		if (_buildParseTrees) addContextToParseTree();
        if ( _parseListeners != null) triggerEnterRuleEvent();
	}

    public void exitRule() {
        // trigger event on _ctx, before it reverts to parent
        if ( _parseListeners != null) triggerExitRuleEvent();
		_ctx = (ParserRuleContext<Symbol>)_ctx.parent;
    }

	public void enterOuterAlt(ParserRuleContext<Symbol> localctx, int altNum) {
		// if we have new localctx, make sure we replace existing ctx
		// that is previous child of parse tree
		if ( _buildParseTrees && _ctx != localctx ) {
			ParserRuleContext<Symbol> parent = (ParserRuleContext<Symbol>)_ctx.parent;
			parent.removeLastChild();
			if ( parent!=null )	parent.addChild(localctx);
		}
		_ctx = localctx;
		_ctx.altNum = altNum;
	}

	/* like enterRule but for recursive rules; no enter events for recursive rules. */
	public void pushNewRecursionContext(ParserRuleContext<Symbol> localctx, int ruleIndex) {
		_ctx = localctx;
		_ctx.start = _input.LT(1);
		_ctx.ruleIndex = ruleIndex;
	}

	public void unrollRecursionContexts(ParserRuleContext<Symbol> _parentctx) {
		ParserRuleContext<Symbol> retctx = _ctx; // save current ctx (return value)

		// unroll so _ctx is as it was before call to recursive method
		if ( _parseListeners != null ) {
			while ( _ctx != _parentctx ) {
				triggerExitRuleEvent();
				_ctx = (ParserRuleContext<Symbol>)_ctx.parent;
			}
		}
		else {
			_ctx = _parentctx;
		}
		// hook into tree
		retctx.parent = _parentctx;
		if (_buildParseTrees) _parentctx.addChild(retctx); // add return ctx into invoking rule's tree
	}

	public ParserRuleContext<Symbol> getInvokingContext(int ruleIndex) {
		ParserRuleContext<Symbol> p = _ctx;
		while ( p!=null ) {
			if ( p.getRuleIndex() == ruleIndex ) return p;
			p = (ParserRuleContext<Symbol>)p.parent;
		}
		return null;
	}

	public ParserRuleContext<Symbol> getContext() {
		return _ctx;
	}

	public boolean inContext(String context) {
		// TODO: useful in parser?
		return false;
	}

    public boolean isExpectedToken(int symbol) {
//   		return getInterpreter().atn.nextTokens(_ctx);
        ATN atn = getInterpreter().atn;
		ParserRuleContext<?> ctx = _ctx;
        ATNState s = atn.states.get(ctx.s);
        IntervalSet following = atn.nextTokens(s);
        if (following.contains(symbol)) {
            return true;
        }
//        System.out.println("following "+s+"="+following);
        if ( !following.contains(Token.EPSILON) ) return false;

        while ( ctx!=null && ctx.invokingState>=0 && following.contains(Token.EPSILON) ) {
            ATNState invokingState = atn.states.get(ctx.invokingState);
            RuleTransition rt = (RuleTransition)invokingState.transition(0);
            following = atn.nextTokens(rt.followState);
            if (following.contains(symbol)) {
                return true;
            }

            ctx = (ParserRuleContext<?>)ctx.parent;
        }

        if ( following.contains(Token.EPSILON) && symbol == Token.EOF ) {
            return true;
        }

        return false;
    }

	/** Compute the set of valid tokens reachable from the current
	 *  position in the parse.
	 */
    public IntervalSet getExpectedTokens() {
        ATN atn = getInterpreter().atn;
		ParserRuleContext<?> ctx = _ctx;
        ATNState s = atn.states.get(ctx.s);
        IntervalSet following = atn.nextTokens(s);
//        System.out.println("following "+s+"="+following);
        if ( !following.contains(Token.EPSILON) ) return following;
        IntervalSet expected = new IntervalSet();
        expected.addAll(following);
        expected.remove(Token.EPSILON);
        while ( ctx!=null && ctx.invokingState>=0 && following.contains(Token.EPSILON) ) {
            ATNState invokingState = atn.states.get(ctx.invokingState);
            RuleTransition rt = (RuleTransition)invokingState.transition(0);
            following = atn.nextTokens(rt.followState);
            expected.addAll(following);
            expected.remove(Token.EPSILON);
            ctx = (ParserRuleContext<?>)ctx.parent;
        }
        if ( following.contains(Token.EPSILON) ) {
            expected.add(Token.EOF);
        }
        return expected;
   	}

    public IntervalSet getExpectedTokensWithinCurrentRule() {
        ATN atn = getInterpreter().atn;
        ATNState s = atn.states.get(_ctx.s);
   		return atn.nextTokens(s);
   	}

//	/** Compute the set of valid tokens reachable from the current
//	 *  position in the parse.
//	 */
//	public IntervalSet nextTokens(@NotNull RuleContext ctx) {
//		ATN atn = getInterpreter().atn;
//		ATNState s = atn.states.get(ctx.s);
//		if ( s == null ) return null;
//		return atn.nextTokens(s, ctx);
//	}

	public ParserRuleContext<Symbol> getRuleContext() { return _ctx; }

	/** Return List<String> of the rule names in your parser instance
	 *  leading up to a call to the current rule.  You could override if
	 *  you want more details such as the file/line info of where
	 *  in the ATN a rule is invoked.
	 *
	 *  This is very useful for error messages.
	 */
	public List<String> getRuleInvocationStack() {
		return getRuleInvocationStack(_ctx);
	}

	public List<String> getRuleInvocationStack(RuleContext<?> p) {
		String[] ruleNames = getRuleNames();
		List<String> stack = new ArrayList<String>();
		while ( p!=null ) {
			// compute what follows who invoked us
			stack.add(ruleNames[p.getRuleIndex()]);
			p = p.parent;
		}
		return stack;
	}

    /** For debugging and other purposes */
    public List<String> getDFAStrings() {
        List<String> s = new ArrayList<String>();
        for (int d = 0; d < _interp.decisionToDFA.length; d++) {
            DFA dfa = _interp.decisionToDFA[d];
            s.add( dfa.toString(getTokenNames(), getRuleNames()) );
        }
        return s;
    }

    /** For debugging and other purposes */
    public void dumpDFA() {
        boolean seenOne = false;
        for (int d = 0; d < _interp.decisionToDFA.length; d++) {
            DFA dfa = _interp.decisionToDFA[d];
            if ( dfa!=null ) {
                if ( seenOne ) System.out.println();
                System.out.println("Decision " + dfa.decision + ":");
                System.out.print(dfa.toString(getTokenNames(), getRuleNames()));
                seenOne = true;
            }
        }
    }

	public String getSourceName() {
		return _input.getSourceName();
	}

	/** A convenience method for use most often with template rewrites.
	 *  Convert a List<Token> to List<String>
	 */
	public List<String> toStrings(List<? extends Token> tokens) {
		if ( tokens==null ) return null;
		List<String> strings = new ArrayList<String>(tokens.size());
		for (int i=0; i<tokens.size(); i++) {
			strings.add(tokens.get(i).getText());
		}
		return strings;
	}

	/** Indicate that the recognizer has changed internal state that is
	 *  consistent with the ATN state passed in.  This way we always know
	 *  where we are in the ATN as the parser goes along. The rule
	 *  context objects form a stack that lets us see the stack of
	 *  invoking rules. Combine this and we have complete ATN
	 *  configuration information.
	 */
	public void setState(int atnState) {
//		System.err.println("setState "+atnState);
		_ctx.s = atnState;
//		if ( traceATNStates ) _ctx.trace(atnState);
	}

	/** During a parse is extremely useful to listen in on the rule entry and exit
	 *  events as well as token matches. This is for quick and dirty debugging.
	 */
	public void setTrace(boolean trace) {
		if ( !trace ) {
			removeParseListener(_tracer);
			_tracer = null;
		}
		else {
			if ( _tracer!=null ) removeParseListener(_tracer);
			else _tracer = new TraceListener();
			addParseListener(_tracer);
		}
	}
}<|MERGE_RESOLUTION|>--- conflicted
+++ resolved
@@ -36,17 +36,10 @@
 import java.util.*;
 
 /** This is all the parsing support code essentially; most of it is error recovery stuff. */
-<<<<<<< HEAD
-public abstract class Parser extends Recognizer<Token, ParserATNSimulator<Token>> {
+public abstract class Parser<Symbol extends Token> extends Recognizer<Symbol, ParserATNSimulator<Symbol>> {
 	public class TraceListener implements ParseTreeListener<Token> {
 		@Override
-		public void enterEveryRule(ParserRuleContext<Token> ctx) {
-=======
-public abstract class Parser<Symbol extends Token> extends Recognizer<Symbol, ParserATNSimulator<Symbol>> {
-	public class TraceListener implements ParseListener<Token> {
-		@Override
-		public <T extends Token> void enterNonLRRule(ParserRuleContext<T> ctx) {
->>>>>>> e91d886a
+		public <T extends Token> void enterEveryRule(ParserRuleContext<T> ctx) {
 			System.out.println("enter   " + getRuleNames()[ctx.ruleIndex] + ", LT(1)=" + _input.LT(1).getText());
 		}
 
@@ -82,11 +75,7 @@
      *  the parse or during tree walks later. Both could be done.
      *  Not intended for tree parsing but would work.
      */
-<<<<<<< HEAD
-    protected List<ParseTreeListener<Token>> _parseListeners;
-=======
-    protected List<ParseListener<? super Symbol>> _parseListeners;
->>>>>>> e91d886a
+    protected List<ParseTreeListener<? super Symbol>> _parseListeners;
 
 	/** Did the recognizer encounter a syntax error?  Track how many. */
 	protected int _syntaxErrors = 0;
@@ -165,34 +154,19 @@
 //		return traceATNStates;
 //	}
 
-<<<<<<< HEAD
-    public List<ParseTreeListener<Token>> getParseListeners() {
+    public List<ParseTreeListener<? super Symbol>> getParseListeners() {
         return _parseListeners;
     }
 
-    public void addParseListener(ParseTreeListener<Token> listener) {
+    public void addParseListener(ParseTreeListener<? super Symbol> listener) {
 		if ( listener==null ) return;
 		if ( _parseListeners==null ) {
-			_parseListeners = new ArrayList<ParseTreeListener<Token>>();
-=======
-    public List<ParseListener<? super Symbol>> getParseListeners() {
-        return _parseListeners;
-    }
-
-    public void addParseListener(ParseListener<? super Symbol> listener) {
-		if ( listener==null ) return;
-		if ( _parseListeners==null ) {
-			_parseListeners = new ArrayList<ParseListener<? super Symbol>>();
->>>>>>> e91d886a
+			_parseListeners = new ArrayList<ParseTreeListener<? super Symbol>>();
 		}
         this._parseListeners.add(listener);
     }
 
-<<<<<<< HEAD
-	public void removeParseListener(ParseTreeListener<Token> l) {
-=======
-	public void removeParseListener(ParseListener<? super Symbol> l) {
->>>>>>> e91d886a
+	public void removeParseListener(ParseTreeListener<? super Symbol> l) {
 		if ( l==null ) return;
 		if ( _parseListeners!=null ) _parseListeners.remove(l);
 	}
@@ -200,13 +174,8 @@
 	public void removeParseListeners() { if ( _parseListeners!=null ) _parseListeners.clear(); }
 
 	public void triggerEnterRuleEvent() {
-<<<<<<< HEAD
-		for (ParseTreeListener<Token> l : _parseListeners) {
+		for (ParseTreeListener<? super Symbol> l : _parseListeners) {
 			l.enterEveryRule(_ctx);
-=======
-		for (ParseListener<? super Symbol> l : _parseListeners) {
-			l.enterNonLRRule(_ctx);
->>>>>>> e91d886a
 			_ctx.enterRule(l);
 		}
 	}
@@ -214,11 +183,7 @@
 	public void triggerExitRuleEvent() {
 		// reverse order walk of listeners
 		for (int i = _parseListeners.size()-1; i >= 0; i--) {
-<<<<<<< HEAD
-			ParseTreeListener<Token> l = _parseListeners.get(i);
-=======
-			ParseListener<? super Symbol> l = _parseListeners.get(i);
->>>>>>> e91d886a
+			ParseTreeListener<? super Symbol> l = _parseListeners.get(i);
 			_ctx.exitRule(l);
 			l.exitEveryRule(_ctx);
 		}
@@ -329,11 +294,7 @@
 			else _ctx.addChild(o);
 		}
 		if ( _parseListeners != null) {
-<<<<<<< HEAD
-			for (ParseTreeListener<Token> l : _parseListeners) l.visitTerminal(_ctx, o);
-=======
-			for (ParseListener<? super Symbol> l : _parseListeners) l.visitTerminal(_ctx, o);
->>>>>>> e91d886a
+			for (ParseTreeListener<? super Symbol> l : _parseListeners) l.visitTerminal(_ctx, o);
 		}
 		return o;
 	}
