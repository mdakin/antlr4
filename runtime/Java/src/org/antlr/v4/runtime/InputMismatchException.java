--- conflicted
+++ resolved
@@ -36,11 +36,6 @@
 
 	public <T extends Token> InputMismatchException(Parser<T> recognizer) {
 		super(recognizer, recognizer.getInputStream(), recognizer._ctx);
-<<<<<<< HEAD
-		T la = recognizer.getCurrentToken();
-		this.offendingToken = la;
-=======
-		this.setOffendingToken(recognizer.getCurrentToken());
->>>>>>> d5341b55
+		this.setOffendingToken(recognizer, recognizer.getCurrentToken());
 	}
 }