--- conflicted
+++ resolved
@@ -29,7 +29,14 @@
 
 package org.antlr.v4.runtime;
 
-import org.antlr.v4.runtime.atn.*;
+import org.antlr.v4.runtime.atn.ATN;
+import org.antlr.v4.runtime.atn.ATNState;
+import org.antlr.v4.runtime.atn.BlockStartState;
+import org.antlr.v4.runtime.atn.PlusBlockStartState;
+import org.antlr.v4.runtime.atn.PlusLoopbackState;
+import org.antlr.v4.runtime.atn.RuleTransition;
+import org.antlr.v4.runtime.atn.StarLoopEntryState;
+import org.antlr.v4.runtime.atn.StarLoopbackState;
 import org.antlr.v4.runtime.misc.IntervalSet;
 import org.antlr.v4.runtime.misc.NotNull;
 
@@ -548,28 +555,4 @@
             ttype = recognizer.getInputStream().LA(1);
         }
     }
-<<<<<<< HEAD
-
-    @Override
-    public void reportAmbiguity(@NotNull Parser recognizer,
-								DFA dfa, int startIndex, int stopIndex, @NotNull IntervalSet ambigAlts,
-								@NotNull ATNConfigSet configs)
-    {
-    }
-
-	@Override
-	public void reportAttemptingFullContext(@NotNull Parser recognizer,
-											@NotNull DFA dfa,
-											int startIndex, int stopIndex,
-											@NotNull ATNConfigSet configs)
-	{
-	}
-
-	@Override
-    public void reportContextSensitivity(@NotNull Parser recognizer, @NotNull DFA dfa,
-                                         int startIndex, int stopIndex, @NotNull ATNConfigSet configs)
-    {
-    }
-=======
->>>>>>> 3f1f76df
 }